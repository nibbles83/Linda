// Copyright (c) 2009-2010 Satoshi Nakamoto
// Copyright (c) 2009-2012 The Bitcoin developers
// Distributed under the MIT/X11 software license, see the accompanying
// file COPYING or http://www.opensource.org/licenses/mit-license.php.

#include "init.h"
#include "main.h"
#include "chainparams.h"
#include "txdb.h"
#include "rpcserver.h"
#include "net.h"
#include "util.h"
#include "ui_interface.h"
#include "activemasternode.h"
#include "masternodeconfig.h"
#include "spork.h"
#include "keepass.h"

#ifdef ENABLE_WALLET
#include "wallet.h"
#include "walletdb.h"
#endif

#include <boost/filesystem.hpp>
#include <boost/filesystem/fstream.hpp>
#include <boost/filesystem/convenience.hpp>
#include <boost/interprocess/sync/file_lock.hpp>
#include <boost/algorithm/string/predicate.hpp>
#include <openssl/crypto.h>

#ifndef WIN32
#include <signal.h>
#endif


using namespace std;
using namespace boost;

#ifdef ENABLE_WALLET
CWallet* pwalletMain = NULL;
#endif
CClientUIInterface uiInterface;
#ifdef WIN32
// Win32 LevelDB doesn't use filedescriptors, and the ones used for
// accessing block files, don't count towards to fd_set size limit
// anyway.
#define MIN_CORE_FILEDESCRIPTORS 0
#else
#define MIN_CORE_FILEDESCRIPTORS 150
#endif
bool fConfChange;
bool fMinimizeCoinAge;
unsigned int nNodeLifespan;
unsigned int nDerivationMethodIndex;
unsigned int nMinerSleep;
bool fUseFastIndex;
bool fOnlyTor = false;

// Used to pass flags to the Bind() function
enum BindFlags {
    BF_NONE         = 0,
    BF_EXPLICIT     = (1U << 0),
    BF_REPORT_ERROR = (1U << 1),
    BF_WHITELIST    = (1U << 2),
};

//////////////////////////////////////////////////////////////////////////////
//
// Shutdown
//

//
// Thread management and startup/shutdown:
//
// The network-processing threads are all part of a thread group
// created by AppInit() or the Qt main() function.
//
// A clean exit happens when StartShutdown() or the SIGTERM
// signal handler sets fRequestShutdown, which triggers
// the DetectShutdownThread(), which interrupts the main thread group.
// DetectShutdownThread() then exits, which causes AppInit() to
// continue (it .joins the shutdown thread).
// Shutdown() is then
// called to clean up database connections, and stop other
// threads that should only be stopped after the main network-processing
// threads have exited.
//
// Note that if running -daemon the parent process returns from AppInit2
// before adding any threads to the threadGroup, so .join_all() returns
// immediately and the parent exits from main().
//
// Shutdown for Qt is very similar, only it uses a QTimer to detect
// fRequestShutdown getting set, and then does the normal Qt
// shutdown thing.
//

volatile bool fRequestShutdown = false;

void StartShutdown()
{
    fRequestShutdown = true;
}
bool ShutdownRequested()
{
    return fRequestShutdown;
}

static CCoinsViewDB *pcoinsdbview;

void Shutdown()
{
    LogPrintf("Shutdown : In progress...\n");
    static CCriticalSection cs_Shutdown;
    TRY_LOCK(cs_Shutdown, lockShutdown);
    if (!lockShutdown) return;
    RenameThread("Linda-shutoff");
    mempool.AddTransactionsUpdated(1);
    StopRPCThreads();
#ifdef ENABLE_WALLET
    ShutdownRPCMining();
    if (pwalletMain)
        bitdb.Flush(false);
#endif
    StopNode();
    UnregisterNodeSignals(GetNodeSignals());
    {
        LOCK(cs_main);
        if (pblocktree)
            pblocktree->Flush();
        if (pcoinsTip)
            pcoinsTip->Flush();
        delete pcoinsTip;
        delete pcoinsdbview;
        delete pblocktree;
    }
    #ifdef ENABLE_WALLET
    {
        LOCK(cs_main);
        if (pwalletMain)
<<<<<<< HEAD
            pwalletMain->SetBestChain(chainActive.GetLocator());
=======
            pwalletMain->SetBestChain(CBlockLocator(chainActive.Tip()));
>>>>>>> e59b1fdd
    }
    if (pwalletMain)
        bitdb.Flush(true);
#endif
    boost::filesystem::remove(GetPidFile());
    UnregisterAllWallets();
#ifdef ENABLE_WALLET
    delete pwalletMain;
    pwalletMain = NULL;
#endif
    LogPrintf("Shutdown : done\n");
}

//
// Signal handlers are very limited in what they are allowed to do, so:
//
#ifndef WIN32
static void HandleSIGTERM(int)
{
    fRequestShutdown = true;
}

static void HandleSIGHUP(int)
{
    fReopenDebugLog = true;
}
#else
static BOOL WINAPI consoleCtrlHandler(DWORD dwCtrlType)
{
    
    fRequestShutdown = true;
    Sleep(INFINITE);
    return true;
}

#endif   
#ifndef WIN32
static void registerSignalHandler(int signal, void(*handler)(int))
{
    struct sigaction sa;
    sa.sa_handler = handler;
    sigemptyset(&sa.sa_mask);
    sa.sa_flags = 0;
    sigaction(signal, &sa, NULL);
}
#endif

bool static InitError(const std::string &str)
{
    uiInterface.ThreadSafeMessageBox(str, "", CClientUIInterface::MSG_ERROR);
    return false;
}

bool static InitWarning(const std::string &str)
{
    uiInterface.ThreadSafeMessageBox(str, "", CClientUIInterface::MSG_WARNING);
    return true;
}

bool static Bind(const CService &addr, unsigned int flags) {
    if (!(flags & BF_EXPLICIT) && IsLimited(addr))
        return false;
    std::string strError;
    if (!BindListenPort(addr, strError, flags & BF_WHITELIST)) {
        if (flags & BF_REPORT_ERROR)
            return InitError(strError);
        return false;
    }
    return true;
}

// Core-specific options shared between UI and daemon
std::string HelpMessage()
{
    string strUsage = _("Options:") + "\n";
    strUsage += "  -?                     " + _("This help message") + "\n";
    strUsage += "  -conf=<file>           " + _("Specify configuration file (default: Linda.conf)") + "\n";
    strUsage += "  -pid=<file>            " + _("Specify pid file (default: Lindad.pid)") + "\n";
    strUsage += "  -datadir=<dir>         " + _("Specify data directory") + "\n";
    strUsage += "  -wallet=<dir>          " + _("Specify wallet file (within data directory)") + "\n";
    strUsage += "  -dbcache=<n>           " + _("Set database cache size in megabytes (default: 25)") + "\n";
    strUsage += "  -timeout=<n>           " + _("Specify connection timeout in milliseconds (default: 5000)") + "\n";
    strUsage += "  -proxy=<ip:port>       " + _("Connect through SOCKS5 proxy") + "\n";
    strUsage += "  -tor=<ip:port>         " + _("Use proxy to reach tor hidden services (default: same as -proxy)") + "\n";
    strUsage += "  -dns                   " + _("Allow DNS lookups for -addnode, -seednode and -connect") + "\n";
    strUsage += "  -port=<port>           " + _("Listen for connections on <port> (default: 15714 or testnet: 25714)") + "\n";
    strUsage += "  -maxconnections=<n>    " + _("Maintain at most <n> connections to peers (default: 256)") + "\n";
    strUsage += "  -maxorphantx=<n>       " + strprintf(_("Keep at most <n> unconnectable transactions in memory (default: %u)"), DEFAULT_MAX_ORPHAN_TRANSACTIONS) + "\n";
    strUsage += "  -addnode=<ip>          " + _("Add a node to connect to and attempt to keep the connection open") + "\n";
    strUsage += "  -connect=<ip>          " + _("Connect only to the specified node(s)") + "\n";
    strUsage += "  -seednode=<ip>         " + _("Connect to a node to retrieve peer addresses, and disconnect") + "\n";
    strUsage += "  -externalip=<ip>       " + _("Specify your own public address") + "\n";
    strUsage += "  -onlynet=<net>         " + _("Only connect to nodes in network <net> (IPv4, IPv6 or Tor)") + "\n";
    strUsage += "  -discover              " + _("Discover own IP address (default: 1 when listening and no -externalip)") + "\n";
    strUsage += "  -checkpoints           " + _("Only accept block chain matching built-in checkpoints (default: 1)") + "\n" +
    strUsage += "  -listen                " + _("Accept connections from outside (default: 1 if no -proxy or -connect)") + "\n";
    strUsage += "  -bind=<addr>           " + _("Bind to given address and always listen on it. Use [host]:port notation for IPv6") + "\n";
    strUsage += "  -synctimeout=<n>       " + _("Specify block download timeout in seconds (default: 60)") + "\n";
    strUsage += "  -dnsseed               " + _("Query for peer addresses via DNS lookup, if low on addresses (default: 1 unless -connect)") + "\n";
    strUsage += "  -forcednsseed          " + _("Always query for peer addresses via DNS lookup (default: 0)") + "\n";
    strUsage += "  -synctime              " + _("Sync time with other nodes. Disable if time on your system is precise e.g. syncing with NTP (default: 1)") + "\n";
    strUsage += "  -banscore=<n>          " + _("Threshold for disconnecting misbehaving peers (default: 100)") + "\n";
    strUsage += "  -bantime=<n>           " + _("Number of seconds to keep misbehaving peers from reconnecting (default: 86400)") + "\n";
    strUsage += "  -maxreceivebuffer=<n>  " + _("Maximum per-connection receive buffer, <n>*1000 bytes (default: 5000)") + "\n";
    strUsage += "  -maxsendbuffer=<n>     " + _("Maximum per-connection send buffer, <n>*1000 bytes (default: 1000)") + "\n";
#ifdef USE_UPNP
#if USE_UPNP
    strUsage += "  -upnp                  " + _("Use UPnP to map the listening port (default: 1 when listening)") + "\n";
#else
    strUsage += "  -upnp                  " + _("Use UPnP to map the listening port (default: 0)") + "\n";
#endif
#endif
    strUsage += "  -whitebind=<addr>      " + _("Bind to given address and whitelist peers connecting to it. Use [host]:port notation for IPv6") + "\n";
    strUsage += "  -whitelist=<netmask>   " + _("Whitelist peers connecting from the given netmask or ip. Can be specified multiple times.") + "\n";
    strUsage += "  -paytxfee=<amt>        " + _("Fee per KB to add to transactions you send") + "\n";
    strUsage += "  -mininput=<amt>        " + _("When creating transactions, ignore inputs with value less than this (default: 0.01)") + "\n";
    if (fHaveGUI)
        strUsage += "  -server                " + _("Accept command line and JSON-RPC commands") + "\n";
#if !defined(WIN32)
    if (fHaveGUI)
        strUsage += "  -daemon                " + _("Run in the background as a daemon and accept commands") + "\n";
#endif
    strUsage += "  -testnet               " + _("Use the test network") + "\n";
    strUsage += "  -debug=<category>      " + _("Output debugging information (default: 0, supplying <category> is optional)") + "\n";
    strUsage +=                               _("If <category> is not supplied, output all debugging information.") + "\n";
    strUsage +=                               _("<category> can be:");
    strUsage +=                                 " addrman, alert, db, lock, rand, rpc, selectcoins, mempool, net,"; // Don't translate these and qt below
    strUsage +=                                 " coinage, coinstake, creation, stakemodifier";
    strUsage += "  -stopafterblockimport  " + _("Stop running after importing blocks from disk (default: 0)") + "\n";
    if (fHaveGUI)
    {
        strUsage += ", qt.\n";
    }
    else
    {
        strUsage += ".\n";
    }
    strUsage += "  -logtimestamps         " + _("Prepend debug output with timestamp") + "\n";
    strUsage += "  -shrinkdebugfile       " + _("Shrink debug.log file on client startup (default: 1 when no -debug)") + "\n";
    strUsage += "  -printtoconsole        " + _("Send trace/debug info to console instead of debug.log file") + "\n";
    strUsage += "  -regtest               " + _("Enter regression test mode, which uses a special chain in which blocks can be "
                                                "solved instantly. This is intended for regression testing tools and app development.") + "\n";
    strUsage += "  -rpcuser=<user>        " + _("Username for JSON-RPC connections") + "\n";
    strUsage += "  -rpcpassword=<pw>      " + _("Password for JSON-RPC connections") + "\n";
    strUsage += "  -rpcport=<port>        " + _("Listen for JSON-RPC connections on <port> (default: 15715 or testnet: 25715)") + "\n";
    strUsage += "  -rpcallowip=<ip>       " + _("Allow JSON-RPC connections from specified IP address") + "\n";
    if (!fHaveGUI)
    {
        strUsage += "  -rpcconnect=<ip>       " + _("Send commands to node running on <ip> (default: 127.0.0.1)") + "\n";
        strUsage += "  -rpcwait               " + _("Wait for RPC server to start") + "\n";
    }
    strUsage += "  -rpcthreads=<n>        " + _("Set the number of threads to service RPC calls (default: 4)") + "\n";
    strUsage += "  -blocknotify=<cmd>     " + _("Execute command when the best block changes (%s in cmd is replaced by block hash)") + "\n";
    strUsage += "  -walletnotify=<cmd>    " + _("Execute command when a wallet transaction changes (%s in cmd is replaced by TxID)") + "\n";
    strUsage += "  -alertnotify=<cmd>     " + _("Execute command when a relevant alert is received or we see a really long fork (%s in cmd is replaced by message)") + "\n";
    strUsage += "  -confchange            " + _("Require a confirmations for change (default: 0)") + "\n";
    strUsage += "  -minimizecoinage       " + _("Minimize weight consumption (experimental) (default: 0)") + "\n";
    strUsage += "  -alertnotify=<cmd>     " + _("Execute command when a relevant alert is received (%s in cmd is replaced by message)") + "\n";
    strUsage += "  -upgradewallet         " + _("Upgrade wallet to latest format") + "\n";
    strUsage += "  -keypool=<n>           " + _("Set key pool size to <n> (default: 100)") + "\n";
    strUsage += "  -rescan                " + _("Rescan the block chain for missing wallet transactions") + "\n";
    strUsage += "  -zapwallettxes=<mode>  " + _("Delete all wallet transactions and only recover those part of the blockchain through -rescan on startup") + "\n";
    strUsage += "                         " + _("(default: 1, 1 = keep tx meta data e.g. account owner and payment request information, 2 = drop tx meta data)") + "\n";
    strUsage += "  -salvagewallet         " + _("Attempt to recover private keys from a corrupt wallet.dat") + "\n";
    strUsage += "  -checkblocks=<n>       " + _("How many blocks to check at startup (default: 500, 0 = all)") + "\n";
    strUsage += "  -checklevel=<n>        " + _("How thorough the block verification is (0-6, default: 1)") + "\n";
    strUsage += "  -loadblock=<file>      " + _("Imports blocks from external blk000?.dat file") + "\n";
    strUsage += "  -reindex               " + _("Rebuild blockchain index from current blk000??.dat files") + "\n" +
    strUsage += "  -par=N                 " + _("Set the number of script verification threads (1-16, 0=auto, default: 0)") + "\n" +
    strUsage += "  -maxorphanblocks=<n>   " + strprintf(_("Keep at most <n> unconnectable blocks in memory (default: %u)"), DEFAULT_MAX_ORPHAN_BLOCKS) + "\n";

    strUsage += "\n" + _("Block creation options:") + "\n";
    strUsage += "  -blockminsize=<n>      "   + _("Set minimum block size in bytes (default: 0)") + "\n";
    strUsage += "  -blockmaxsize=<n>      "   + _("Set maximum block size in bytes (default: 250000)") + "\n";
    strUsage += "  -blockprioritysize=<n> "   + _("Set maximum size of high-priority/low-fee transactions in bytes (default: 27000)") + "\n";

    strUsage += "\n" + _("SSL options: (see the Bitcoin Wiki for SSL setup instructions)") + "\n";
    strUsage += "  -rpcssl                                  " + _("Use OpenSSL (https) for JSON-RPC connections") + "\n";
    strUsage += "  -rpcsslcertificatechainfile=<file.cert>  " + _("Server certificate file (default: server.cert)") + "\n";
    strUsage += "  -rpcsslprivatekeyfile=<file.pem>         " + _("Server private key (default: server.pem)") + "\n";
    strUsage += "  -rpcsslciphers=<ciphers>                 " + _("Acceptable ciphers (default: TLSv1.2+HIGH:TLSv1+HIGH:!SSLv2:!aNULL:!eNULL:!3DES:@STRENGTH)") + "\n";
    strUsage += "  -litemode=<n>          " + _("Disable all Masternode and Darksend related functionality (0-1, default: 0)") + "\n";
strUsage += "\n" + _("Masternode options:") + "\n";
    strUsage += "  -masternode=<n>            " + _("Enable the client to act as a masternode (0-1, default: 0)") + "\n";
    strUsage += "  -mnconf=<file>             " + _("Specify masternode configuration file (default: masternode.conf)") + "\n";
    strUsage += "  -masternodeprivkey=<n>     " + _("Set the masternode private key") + "\n";
    strUsage += "  -masternodeaddr=<n>        " + _("Set external address:port to get to this masternode (example: address:port)") + "\n";
    strUsage += "  -masternodeminprotocol=<n> " + _("Ignore masternodes less than version (example: 70007; default : 0)") + "\n";

    strUsage += "\n" + _("Darksend options:") + "\n";
    strUsage += "  -enabledarksend=<n>          " + _("Enable use of automated darksend for funds stored in this wallet (0-1, default: 0)") + "\n";
    strUsage += "  -darksendrounds=<n>          " + _("Use N separate masternodes to anonymize funds  (2-8, default: 2)") + "\n";
    strUsage += "  -anonymizeLindaamount=<n> " + _("Keep N Linda anonymized (default: 0)") + "\n";
    strUsage += "  -liquidityprovider=<n>       " + _("Provide liquidity to Darksend by infrequently mixing coins on a continual basis (0-100, default: 0, 1=very frequent, high fees, 100=very infrequent, low fees)") + "\n";

    strUsage += "\n" + _("InstantX options:") + "\n";
    strUsage += "  -enableinstantx=<n>    " + _("Enable instantx, show confirmations for locked transactions (bool, default: true)") + "\n";
    strUsage += "  -instantxdepth=<n>     " + _("Show N confirmations for a successfully locked transaction (0-9999, default: 1)") + "\n";

    return strUsage;
}

/** Sanity checks
 *  Ensure that Bitcoin is running in a usable environment with all
 *  necessary library support.
 */
bool InitSanityCheck(void)
{
    if(!ECC_InitSanityCheck()) {
        InitError("OpenSSL appears to lack support for elliptic curve cryptography. For more "
                  "information, visit https://en.bitcoin.it/wiki/OpenSSL_and_EC_Libraries");
        return false;
    }

    // TODO: remaining sanity checks, see #4081

    return true;
}

struct CImportingNow
{
    CImportingNow() {
        assert(fImporting == false);
        fImporting = true;
    }
     ~CImportingNow() {
        assert(fImporting == true);
        fImporting = false;
    }
};

void ThreadImport(std::vector<boost::filesystem::path> vImportFiles) {
    RenameThread("Linda-loadblk");

     // -reindex
    if (fReindex) {
        CImportingNow imp;
        int nFile = 0;
        while (true) {
            CDiskBlockPos pos(nFile, 0);
            FILE *file = OpenBlockFile(pos, true);
            if (!file)
                break;
            LogPrintf("Reindexing block file blk%05u.dat...\n", (unsigned int)nFile);
            LoadExternalBlockFile(file, &pos);
            nFile++;
        }
        pblocktree->WriteReindexing(false);
        fReindex = false;
        LogPrintf("Reindexing finished\n");
        // To avoid ending up in a situation without genesis block, re-try initializing (no-op if reindexing worked):
        InitBlockIndex();
    }
     // hardcoded $DATADIR/bootstrap.dat
    filesystem::path pathBootstrap = GetDataDir() / "bootstrap.dat";
    if (filesystem::exists(pathBootstrap)) {
        FILE *file = fopen(pathBootstrap.string().c_str(), "rb");
        if (file) {
            CImportingNow imp;
            filesystem::path pathBootstrapOld = GetDataDir() / "bootstrap.dat.old";
            LogPrintf("Importing bootstrap.dat...\n");
            LoadExternalBlockFile(file);
            RenameOver(pathBootstrap, pathBootstrapOld);
	} else {
            LogPrintf("Warning: Could not open bootstrap file %s\n", pathBootstrap.string());
        }
    }
     // -loadblock=
    BOOST_FOREACH(boost::filesystem::path &path, vImportFiles) {
        FILE *file = fopen(path.string().c_str(), "rb");
        if (file) {
            CImportingNow imp;
            LogPrintf("Importing blocks file %s...\n", path.string());
            LoadExternalBlockFile(file);
	} else {
            LogPrintf("Warning: Could not open blocks file %s\n", path.string());
        }
    }

    if (GetBoolArg("-stopafterblockimport", false)) {
        LogPrintf("Stopping after block import\n");
        StartShutdown();
    }
}

/** Initialize Lindacoin.
 *  @pre Parameters should be parsed and config file should be read.
 */
bool AppInit2(boost::thread_group& threadGroup)
{
    // ********************************************************* Step 1: setup
#ifdef _MSC_VER
    // Turn off Microsoft heap dump noise
    _CrtSetReportMode(_CRT_WARN, _CRTDBG_MODE_FILE);
    _CrtSetReportFile(_CRT_WARN, CreateFileA("NUL", GENERIC_WRITE, 0, NULL, OPEN_EXISTING, 0, 0));
#endif
#if _MSC_VER >= 1400
    // Disable confusing "helpful" text message on abort, Ctrl-C
    _set_abort_behavior(0, _WRITE_ABORT_MSG | _CALL_REPORTFAULT);
#endif
#ifdef WIN32
    // Enable Data Execution Prevention (DEP)
    // Minimum supported OS versions: WinXP SP3, WinVista >= SP1, Win Server 2008
    // A failure is non-critical and needs no further attention!
#ifndef PROCESS_DEP_ENABLE
    // We define this here, because GCCs winbase.h limits this to _WIN32_WINNT >= 0x0601 (Windows 7),
    // which is not correct. Can be removed, when GCCs winbase.h is fixed!
#define PROCESS_DEP_ENABLE 0x00000001
#endif
    typedef BOOL (WINAPI *PSETPROCDEPPOL)(DWORD);
    PSETPROCDEPPOL setProcDEPPol = (PSETPROCDEPPOL)GetProcAddress(GetModuleHandleA("Kernel32.dll"), "SetProcessDEPPolicy");
    if (setProcDEPPol != NULL) setProcDEPPol(PROCESS_DEP_ENABLE);
#endif
#ifndef WIN32
    umask(077);

    // Clean shutdown on SIGTERM
    registerSignalHandler(SIGTERM, HandleSIGTERM);
    registerSignalHandler(SIGINT, HandleSIGTERM);

    // Reopen debug.log on SIGHUP
    registerSignalHandler(SIGHUP, HandleSIGHUP);
    // Ignore SIGPIPE, otherwise it will bring the daemon down if the client closes unexpectedly
    signal(SIGPIPE, SIG_IGN);
#else
    SetConsoleCtrlHandler(consoleCtrlHandler, true);
#endif

    // ********************************************************* Step 2: parameter interactions

    nNodeLifespan = GetArg("-addrlifespan", 7);
    fUseFastIndex = GetBoolArg("-fastindex", true);
    nMinerSleep = GetArg("-minersleep", 500);

    nDerivationMethodIndex = 0;

    if (mapArgs.count("-bind") || mapArgs.count("-whitebind")) {
        // when specifying an explicit binding address, you want to listen on it
        // even when -connect or -proxy is specified
        if (SoftSetBoolArg("-listen", true))
            LogPrintf("AppInit2 : parameter interaction: -bind or -whitebind set -> setting -listen=1\n");
    }
    // Process Masternode config
    std::string err;
    masternodeConfig.read(err);
    if (err.empty())
        LogPrintf("Error: while parsing masternode.conf Error: %s \n", err);

    if (mapArgs.count("-connect") && mapMultiArgs["-connect"].size() > 0) {
        // when only connecting to trusted nodes, do not seed via DNS, or listen by default
        if (SoftSetBoolArg("-dnsseed", false))
            LogPrintf("AppInit2 : parameter interaction: -connect set -> setting -dnsseed=0\n");
        if (SoftSetBoolArg("-listen", false))
            LogPrintf("AppInit2 : parameter interaction: -connect set -> setting -listen=0\n");
    }

    if (mapArgs.count("-proxy")) {
        // to protect privacy, do not listen by default if a default proxy server is specified
        if (SoftSetBoolArg("-listen", false))
            LogPrintf("AppInit2 : parameter interaction: -proxy set -> setting -listen=0\n");
        // to protect privacy, do not discover addresses by default
        if (SoftSetBoolArg("-discover", false))
            LogPrintf("AppInit2 : parameter interaction: -proxy set -> setting -discover=0\n");
    }

    if (!GetBoolArg("-listen", true)) {
        // do not map ports or try to retrieve public IP when not listening (pointless)
        if (SoftSetBoolArg("-upnp", false))
            LogPrintf("AppInit2 : parameter interaction: -listen=0 -> setting -upnp=0\n");
        if (SoftSetBoolArg("-discover", false))
            LogPrintf("AppInit2 : parameter interaction: -listen=0 -> setting -discover=0\n");
    }

    if (mapArgs.count("-externalip")) {
        // if an explicit public IP is specified, do not try to find others
        if (SoftSetBoolArg("-discover", false))
            LogPrintf("AppInit2 : parameter interaction: -externalip set -> setting -discover=0\n");
    }

    if (GetBoolArg("-salvagewallet", false)) {
        // Rewrite just private keys: rescan to find transactions
        if (SoftSetBoolArg("-rescan", true))
            LogPrintf("AppInit2 : parameter interaction: -salvagewallet=1 -> setting -rescan=1\n");
    }
	
	// -zapwallettx implies a rescan
    if (GetBoolArg("-zapwallettxes", false)) {
        if (SoftSetBoolArg("-rescan", true))
            LogPrintf("AppInit2 : parameter interaction: -zapwallettxes=1 -> setting -rescan=1\n");
    }

    // Make sure enough file descriptors are available
    int nBind = std::max((int)mapArgs.count("-bind") + (int)mapArgs.count("-whitebind"), 1);
    nMaxConnections = GetArg("-maxconnections", 256);
    nMaxConnections = max(min(nMaxConnections, (int)(FD_SETSIZE - nBind - MIN_CORE_FILEDESCRIPTORS)), 0);
    int nFD = RaiseFileDescriptorLimit(nMaxConnections + MIN_CORE_FILEDESCRIPTORS);
    if (nFD < MIN_CORE_FILEDESCRIPTORS)
        return InitError(_("Not enough file descriptors available."));
    if (nFD - MIN_CORE_FILEDESCRIPTORS < nMaxConnections)
        nMaxConnections = nFD - MIN_CORE_FILEDESCRIPTORS;
    // ********************************************************* Step 3: parameter-to-internal-flags

    fDebug = !mapMultiArgs["-debug"].empty();
    // Special-case: if -debug=0/-nodebug is set, turn off debugging messages
    const vector<string>& categories = mapMultiArgs["-debug"];
    if (GetBoolArg("-nodebug", false) || find(categories.begin(), categories.end(), string("0")) != categories.end())
        fDebug = false;

    mempool.setSanityCheck(GetBoolArg("-checkmempool", RegTest()));

    // -par=0 means autodetect, but nScriptCheckThreads==0 means no concurrency
    nScriptCheckThreads = GetArg("-par", 0);
    if (nScriptCheckThreads <= 0)
        nScriptCheckThreads += boost::thread::hardware_concurrency();
    if (nScriptCheckThreads <= 1)
        nScriptCheckThreads = 0;
    else if (nScriptCheckThreads > MAX_SCRIPTCHECK_THREADS)
        nScriptCheckThreads = MAX_SCRIPTCHECK_THREADS;

    // Check for -debugnet (deprecated)
    if (GetBoolArg("-debugnet", false))
        InitWarning(_("Warning: Deprecated argument -debugnet ignored, use -debug=net"));
    // Check for -socks - as this is a privacy risk to continue, exit here
    if (mapArgs.count("-socks"))
        return InitError(_("Error: Unsupported argument -socks found. Setting SOCKS version isn't possible anymore, only SOCKS5 proxies are supported."));

    if (fDaemon)
        fServer = true;
    else
        fServer = GetBoolArg("-server", false);

    /* force fServer when running without GUI */
    if (!fHaveGUI)
        fServer = true;
    fPrintToConsole = GetBoolArg("-printtoconsole", false);
    fLogTimestamps = GetBoolArg("-logtimestamps", true);
#ifdef ENABLE_WALLET
    bool fDisableWallet = GetBoolArg("-disablewallet", false);
#endif

    if (mapArgs.count("-timeout"))
    {
        int nNewTimeout = GetArg("-timeout", 5000);
        if (nNewTimeout > 0 && nNewTimeout < 600000)
            nConnectTimeout = nNewTimeout;
    }

    // Fee-per-kilobyte amount considered the same as "free"
    // If you are mining, be careful setting this:
    // if you set it to zero then
    // a transaction spammer can cheaply fill blocks using
    // 1-satoshi-fee transactions. It should be set above the real
    // cost to you of processing a transaction.
    if (mapArgs.count("-mintxfee"))
    {
        int64_t n = 0;
        if (ParseMoney(mapArgs["-mintxfee"], n) && n > 0)
            CTransaction::nMinTxFee = n;
        else
            return InitError(strprintf(_("Invalid amount for -mintxfee=<amount>: '%s'"), mapArgs["-mintxfee"].c_str()));
    }
    if (mapArgs.count("-minrelaytxfee"))
    {
        int64_t n = 0;
        if (ParseMoney(mapArgs["-minrelaytxfee"], n) && n > 0)
            CTransaction::nMinRelayTxFee = n;
        else
            return InitError(strprintf(_("Invalid amount for -minrelaytxfee=<amount>: '%s'"), mapArgs["-minrelaytxfee"].c_str()));
    }

#ifdef ENABLE_WALLET
    if (mapArgs.count("-paytxfee"))
    {
        if (!ParseMoney(mapArgs["-paytxfee"], nTransactionFee))
            return InitError(strprintf(_("Invalid amount for -paytxfee=<amount>: '%s'"), mapArgs["-paytxfee"]));
        if (nTransactionFee > 0.25 * COIN)
            InitWarning(_("Warning: -paytxfee is set very high! This is the transaction fee you will pay if you send a transaction."));
    }
#endif

    fConfChange = GetBoolArg("-confchange", false);
    fMinimizeCoinAge = GetBoolArg("-minimizecoinage", false);

#ifdef ENABLE_WALLET
    if (mapArgs.count("-mininput"))
    {
        if (!ParseMoney(mapArgs["-mininput"], nMinimumInputValue))
            return InitError(strprintf(_("Invalid amount for -mininput=<amount>: '%s'"), mapArgs["-mininput"]));
    }
#endif

    // ********************************************************* Step 4: application initialization: dir lock, daemonize, pidfile, debug log

    // Sanity check
    if (!InitSanityCheck())
        return InitError(_("Initialization sanity check failed. Linda is shutting down."));

    std::string strDataDir = GetDataDir().string();
#ifdef ENABLE_WALLET
    std::string strWalletFileName = GetArg("-wallet", "wallet.dat");

    // strWalletFileName must be a plain filename without a directory
    if (strWalletFileName != boost::filesystem::basename(strWalletFileName) + boost::filesystem::extension(strWalletFileName))
        return InitError(strprintf(_("Wallet %s resides outside data directory %s."), strWalletFileName, strDataDir));
#endif
    // Make sure only a single Bitcoin process is using the data directory.
    boost::filesystem::path pathLockFile = GetDataDir() / ".lock";
    FILE* file = fopen(pathLockFile.string().c_str(), "a"); // empty lock file; created if it doesn't exist.
    if (file) fclose(file);
    static boost::interprocess::file_lock lock(pathLockFile.string().c_str());
    if (!lock.try_lock())
        return InitError(strprintf(_("Cannot obtain a lock on data directory %s. Linda is probably already running."), strDataDir));

    if (GetBoolArg("-shrinkdebugfile", !fDebug))
        ShrinkDebugFile();
    LogPrintf("\n\n\n\n\n\n\n\n\n\n\n\n\n\n\n\n\n\n\n\n");
    LogPrintf("Linda version %s (%s)\n", FormatFullVersion(), CLIENT_DATE);
    LogPrintf("Using OpenSSL version %s\n", SSLeay_version(SSLEAY_VERSION));
    if (!fLogTimestamps)
        LogPrintf("Startup time: %s\n", DateTimeStrFormat("%x %H:%M:%S", GetTime()));
    LogPrintf("Default data directory %s\n", GetDefaultDataDir().string());
    LogPrintf("Used data directory %s\n", strDataDir);
    std::ostringstream strErrors;

    if (mapArgs.count("-masternodepaymentskey")) // masternode payments priv key
    {
        if (!masternodePayments.SetPrivKey(GetArg("-masternodepaymentskey", "")))
            return InitError(_("Unable to sign masternode payment winner, wrong key?"));
        if (!sporkManager.SetPrivKey(GetArg("-masternodepaymentskey", "")))
            return InitError(_("Unable to sign spork message, wrong key?"));
    }

    //ignore masternodes below protocol version
    CMasterNode::minProtoVersion = GetArg("-masternodeminprotocol", MIN_MN_PROTO_VERSION);

    if (fDaemon)
        fprintf(stdout, "Linda server starting\n");

    if (nScriptCheckThreads) {
        LogPrintf("Using %u threads for script verification\n", nScriptCheckThreads);
        for (int i=0; i<nScriptCheckThreads-1; i++)
            threadGroup.create_thread(&ThreadScriptCheck);
    }
    
    /* Start the RPC server already.  It will be started in "warmup" mode
     * and not really process calls already (but it will signify connections
     * that the server is there and will be ready later).  Warmup mode will
     * be disabled when initialisation is finished.
     */
    if (fServer)
    {
        uiInterface.InitMessage.connect(SetRPCWarmupStatus);
        StartRPCThreads();
    }

    int64_t nStart;

    // ********************************************************* Step 5: verify wallet database integrity
#ifdef ENABLE_WALLET
    if (!fDisableWallet) {
        uiInterface.InitMessage(_("Verifying wallet..."));

        if (!bitdb.Open(GetDataDir()))
        {
            // try moving the database env out of the way
            boost::filesystem::path pathDatabase = GetDataDir() / "database";
            boost::filesystem::path pathDatabaseBak = GetDataDir() / strprintf("database.%d.bak", GetTime());
            try {
                boost::filesystem::rename(pathDatabase, pathDatabaseBak);
                LogPrintf("Moved old %s to %s. Retrying.\n", pathDatabase.string(), pathDatabaseBak.string());
            } catch(boost::filesystem::filesystem_error &error) {
                 // failure is ok (well, not really, but it's not worse than what we started with)
            }

            // try again
            if (!bitdb.Open(GetDataDir())) {
                // if it still fails, it probably means we can't even create the database env
                string msg = strprintf(_("Error initializing wallet database environment %s!"), strDataDir);
                return InitError(msg);
            }
        }

        if (GetBoolArg("-salvagewallet", false))
        {
            // Recover readable keypairs:
            if (!CWalletDB::Recover(bitdb, strWalletFileName, true))
                return false;
        }

        if (filesystem::exists(GetDataDir() / strWalletFileName))
        {
            CDBEnv::VerifyResult r = bitdb.Verify(strWalletFileName, CWalletDB::Recover);
            if (r == CDBEnv::RECOVER_OK)
            {
                string msg = strprintf(_("Warning: wallet.dat corrupt, data salvaged!"
                                         " Original wallet.dat saved as wallet.{timestamp}.bak in %s; if"
                                         " your balance or transactions are incorrect you should"
                                         " restore from a backup."), strDataDir);
                InitWarning(msg);
            }
            if (r == CDBEnv::RECOVER_FAIL)
                return InitError(_("wallet.dat corrupt, salvage failed"));
        }

        // Initialize KeePass Integration
        keePassInt.init();
    } // (!fDisableWallet)
#endif // ENABLE_WALLET
    // ********************************************************* Step 6: network initialization

    RegisterNodeSignals(GetNodeSignals());

    if (mapArgs.count("-onlynet")) {
        std::set<enum Network> nets;
        BOOST_FOREACH(std::string snet, mapMultiArgs["-onlynet"]) {
            enum Network net = ParseNetwork(snet);
	    if(net == NET_TOR)
		fOnlyTor = true;

            if (net == NET_UNROUTABLE)
                return InitError(strprintf(_("Unknown network specified in -onlynet: '%s'"), snet));
            nets.insert(net);
        }
        for (int n = 0; n < NET_MAX; n++) {
            enum Network net = (enum Network)n;
            if (!nets.count(net))
                SetLimited(net);
        }
    }
    if (mapArgs.count("-whitelist")) {
        BOOST_FOREACH(const std::string& net, mapMultiArgs["-whitelist"]) {
            CSubNet subnet(net);
            if (!subnet.IsValid())
                return InitError(strprintf(_("Invalid netmask specified in -whitelist: '%s'"), net));
            CNode::AddWhitelistedRange(subnet);
        }
    }

    CService addrProxy;
    bool fProxy = false;
    if (mapArgs.count("-proxy")) {
        addrProxy = CService(mapArgs["-proxy"], 9050);
        if (!addrProxy.IsValid())
            return InitError(strprintf(_("Invalid -proxy address: '%s'"), mapArgs["-proxy"]));

        if (!IsLimited(NET_IPV4))
            SetProxy(NET_IPV4, addrProxy);
        if (!IsLimited(NET_IPV6))
            SetProxy(NET_IPV6, addrProxy);
        SetNameProxy(addrProxy);
        fProxy = true;
    }

    // -tor can override normal proxy, -notor disables tor entirely
    if (!(mapArgs.count("-tor") && mapArgs["-tor"] == "0") && (fProxy || mapArgs.count("-tor"))) {
        CService addrOnion;
        if (!mapArgs.count("-tor"))
            addrOnion = addrProxy;
        else
            addrOnion = CService(mapArgs["-tor"], 9050);
        if (!addrOnion.IsValid())
            return InitError(strprintf(_("Invalid -tor address: '%s'"), mapArgs["-tor"]));
        SetProxy(NET_TOR, addrOnion);
        SetReachable(NET_TOR);
    }

    // see Step 2: parameter interactions for more information about these
    fNoListen = !GetBoolArg("-listen", true);
    fDiscover = GetBoolArg("-discover", true);
    fNameLookup = GetBoolArg("-dns", true);

    bool fBound = false;
    if (!fNoListen)
    {
        if (mapArgs.count("-bind") || mapArgs.count("-whitebind")) {
            BOOST_FOREACH(std::string strBind, mapMultiArgs["-bind"]) {
                CService addrBind;
                if (!Lookup(strBind.c_str(), addrBind, GetListenPort(), false))
                    return InitError(strprintf(_("Cannot resolve -bind address: '%s'"), strBind));
                fBound |= Bind(addrBind, (BF_EXPLICIT | BF_REPORT_ERROR));
            }
            BOOST_FOREACH(std::string strBind, mapMultiArgs["-whitebind"]) {
                CService addrBind;
                if (!Lookup(strBind.c_str(), addrBind, 0, false))
                    return InitError(strprintf(_("Cannot resolve -whitebind address: '%s'"), strBind));
                if (addrBind.GetPort() == 0)
                    return InitError(strprintf(_("Need to specify a port with -whitebind: '%s'"), strBind));
                fBound |= Bind(addrBind, (BF_EXPLICIT | BF_REPORT_ERROR | BF_WHITELIST));
            }
        } else {
            struct in_addr inaddr_any;
            inaddr_any.s_addr = INADDR_ANY;
            if (!IsLimited(NET_IPV6))
                fBound |= Bind(CService(in6addr_any, GetListenPort()), BF_NONE);
            if (!IsLimited(NET_IPV4))
                fBound |= Bind(CService(inaddr_any, GetListenPort()), !fBound ? BF_REPORT_ERROR : BF_NONE);
        }
        if (!fBound)
            return InitError(_("Failed to listen on any port. Use -listen=0 if you want this."));
    }

    if (mapArgs.count("-externalip"))
    {
        BOOST_FOREACH(string strAddr, mapMultiArgs["-externalip"]) {
            CService addrLocal(strAddr, GetListenPort(), fNameLookup);
            if (!addrLocal.IsValid())
                return InitError(strprintf(_("Cannot resolve -externalip address: '%s'"), strAddr));
            AddLocal(CService(strAddr, GetListenPort(), fNameLookup), LOCAL_MANUAL);
        }
    }

#ifdef ENABLE_WALLET
    if (mapArgs.count("-reservebalance")) // ppcoin: reserve balance amount
    {
        if (!ParseMoney(mapArgs["-reservebalance"], nReserveBalance))
        {
            InitError(_("Invalid amount for -reservebalance=<amount>"));
            return false;
        }
    }
#endif

    BOOST_FOREACH(string strDest, mapMultiArgs["-seednode"])
        AddOneShot(strDest);

    // ********************************************************* Step 7: load blockchain
    
    fReindex = GetBoolArg("-reindex", false);

    // Upgrading to BTC 0.8; hard-link the old blknnnn.dat files into /blocks/
    filesystem::path blocksDir = GetDataDir() / "blocks";
    if (!filesystem::exists(blocksDir))
    {
        filesystem::create_directories(blocksDir);
        bool linked = false;
        for (unsigned int i = 1; i < 10000; i++) {
            filesystem::path source = GetDataDir() / strprintf("blk%04u.dat", i);
            if (!filesystem::exists(source)) break;
            filesystem::path dest = blocksDir / strprintf("blk%05u.dat", i-1);
            try {
                filesystem::create_hard_link(source, dest);
                LogPrintf("Hardlinked %s -> %s\n", source.string().c_str(), dest.string().c_str());
                linked = true;
            } catch (filesystem::filesystem_error & e) {
                // Note: hardlink creation failing is not a disaster, it just means
                // blocks will get re-downloaded from peers.
                LogPrintf("Error hardlinking blk%04u.dat : %s\n", i, e.what());
                break;
            }
        }
        if (linked)
        {
            fReindex = true;
        }
    }

    // cache size calculations
    size_t nTotalCache = GetArg("-dbcache", 25) << 20;
    if (nTotalCache < (1 << 22))
        nTotalCache = (1 << 22); // total cache cannot be less than 4 MiB
    size_t nBlockTreeDBCache = nTotalCache / 8;
    if (nBlockTreeDBCache > (1 << 21) && false)
        nBlockTreeDBCache = (1 << 21); // block tree db cache shouldn't be larger than 2 MiB
    nTotalCache -= nBlockTreeDBCache;
    size_t nCoinDBCache = nTotalCache / 2; // use half of the remaining cache for coindb cache
    nTotalCache -= nCoinDBCache;
    nCoinCacheSize = nTotalCache / 300; // coins in memory require around 300 bytes

    bool fLoaded = false;
    while (!fLoaded) {
        bool fReset = fReindex;
        std::string strLoadError;

        uiInterface.InitMessage(_("Loading block index..."));

        nStart = GetTimeMillis();
        do {
            try {
                UnloadBlockIndex();
                delete pcoinsTip;
                delete pcoinsdbview;
                delete pblocktree;

                pblocktree = new CBlockTreeDB(nBlockTreeDBCache, false, fReindex);
                pcoinsdbview = new CCoinsViewDB(nCoinDBCache, false, fReindex);
                pcoinsTip = new CCoinsViewCache(*pcoinsdbview);

                if (fReindex)
                    pblocktree->WriteReindexing(true);

                if (!LoadBlockIndex()) {
                    strLoadError = _("Error loading block database");
                    break;
                }

                // If the loaded chain has a wrong genesis, bail out immediately
                // (we're likely using a testnet datadir, or the other way around).
                if (!mapBlockIndex.empty() && chainActive.Genesis() == NULL)
                    return InitError(_("Incorrect or no genesis block found. Wrong datadir for network?"));

                // Initialize the block index (no-op if non-empty database was already loaded)
                if (!InitBlockIndex()) {
                    strLoadError = _("Error initializing block database");
                    break;
                }

                uiInterface.InitMessage(_("Verifying block database..."));
                if (!VerifyDB(GetArg("-checklevel", 3), GetArg("-checkblocks", 288))) {
                    strLoadError = _("Corrupted block database detected");
                    break;
                }
            } catch(std::exception &e) {
<<<<<<< HEAD
                if (fDebug) LogPrintf("%s\n", e.what());
=======
                if (fDebug) printf("%s\n", e.what());
>>>>>>> e59b1fdd
                strLoadError = _("Error opening block database");
                break;
            }

            fLoaded = true;
        } while(false);

        if (!fLoaded) {
            // first suggest a reindex
            if (!fReset) {
                bool fRet = uiInterface.ThreadSafeMessageBox(
                    strLoadError + ".\n\n" + _("Do you want to rebuild the block database now?"),
                    "", CClientUIInterface::MSG_ERROR | CClientUIInterface::BTN_ABORT);
                if (fRet) {
                    fReindex = true;
                    fRequestShutdown = false;
                } else {
                    return false;
                }
            } else {
                return InitError(strLoadError);
            }
        }
    }


    // as LoadBlockIndex can take several minutes, it's possible the user
    // requested to kill bitcoin-qt during the last operation. If so, exit.
    // As the program has not fully started yet, Shutdown() is possibly overkill.
    if (fRequestShutdown)
    {
        LogPrintf("Shutdown requested. Exiting.\n");
        return false;
    }
    LogPrintf(" block index %15dms\n", GetTimeMillis() - nStart);

    if (GetBoolArg("-printblockindex", false) || GetBoolArg("-printblocktree", false))
    {
        PrintBlockTree();
        return false;
    }

    if (mapArgs.count("-printblock"))
    {
        string strMatch = mapArgs["-printblock"];
        int nFound = 0;
        for (map<uint256, CBlockIndex*>::iterator mi = mapBlockIndex.begin(); mi != mapBlockIndex.end(); ++mi)
        {
            uint256 hash = (*mi).first;
            if (strncmp(hash.ToString().c_str(), strMatch.c_str(), strMatch.size()) == 0)
            {
                CBlockIndex* pindex = (*mi).second;
                CBlock block;
                ReadBlockFromDisk(block, pindex);
                block.BuildMerkleTree();
                LogPrintf("%s\n", block.ToString());
                nFound++;
            }
        }
        if (nFound == 0)
            LogPrintf("No blocks matching %s were found\n", strMatch);
        return false;
    }

    // ********************************************************* Step 8: load wallet
#ifdef ENABLE_WALLET
    if (fDisableWallet) {
        pwalletMain = NULL;
        LogPrintf("Wallet disabled!\n");
    } else {

        // needed to restore wallet transaction meta data after -zapwallettxes
        std::vector<CWalletTx> vWtx;

	     if (GetBoolArg("-zapwallettxes", false)) {
            uiInterface.InitMessage(_("Zapping all transactions from wallet..."));
		     
            pwalletMain = new CWallet(strWalletFileName);
            DBErrors nZapWalletRet = pwalletMain->ZapWalletTx(vWtx);
            if (nZapWalletRet != DB_LOAD_OK) {
                uiInterface.InitMessage(_("Error loading wallet.dat: Wallet corrupted"));
                return false;
            }
		     
            delete pwalletMain;
            pwalletMain = NULL;
        }

        uiInterface.InitMessage(_("Loading wallet..."));

        nStart = GetTimeMillis();
        bool fFirstRun = true;
        pwalletMain = new CWallet(strWalletFileName);
        DBErrors nLoadWalletRet = pwalletMain->LoadWallet(fFirstRun);
        if (nLoadWalletRet != DB_LOAD_OK)
        {
            if (nLoadWalletRet == DB_CORRUPT)
                strErrors << _("Error loading wallet.dat: Wallet corrupted") << "\n";
            else if (nLoadWalletRet == DB_NONCRITICAL_ERROR)
            {
                string msg(_("Warning: error reading wallet.dat! All keys read correctly, but transaction data"
                             " or address book entries might be missing or incorrect."));
                InitWarning(msg);
            }
            else if (nLoadWalletRet == DB_TOO_NEW)
                strErrors << _("Error loading wallet.dat: Wallet requires newer version of Linda") << "\n";
            else if (nLoadWalletRet == DB_NEED_REWRITE)
            {
                strErrors << _("Wallet needed to be rewritten: restart Linda to complete") << "\n";
                LogPrintf("%s", strErrors.str());
                return InitError(strErrors.str());
            }
            else
                strErrors << _("Error loading wallet.dat") << "\n";
        }

        if (GetBoolArg("-upgradewallet", fFirstRun))
        {
            int nMaxVersion = GetArg("-upgradewallet", 0);
            if (nMaxVersion == 0) // the -upgradewallet without argument case
            {
                LogPrintf("Performing wallet upgrade to %i\n", FEATURE_LATEST);
                nMaxVersion = CLIENT_VERSION;
                pwalletMain->SetMinVersion(FEATURE_LATEST); // permanently upgrade the wallet immediately
            }
            else
                LogPrintf("Allowing wallet upgrade up to %i\n", nMaxVersion);
            if (nMaxVersion < pwalletMain->GetVersion())
                strErrors << _("Cannot downgrade wallet") << "\n";
            pwalletMain->SetMaxVersion(nMaxVersion);
        }

        if (fFirstRun)
        {
            // Create new keyUser and set as default key
            RandAddSeedPerfmon();

            CPubKey newDefaultKey;
            if (pwalletMain->GetKeyFromPool(newDefaultKey)) {
                pwalletMain->SetDefaultKey(newDefaultKey);
                if (!pwalletMain->SetAddressBook(pwalletMain->vchDefaultKey.GetID(), "", "receive"))
                    strErrors << _("Cannot write default address") << "\n";
            }

<<<<<<< HEAD
            pwalletMain->SetBestChain(chainActive.GetLocator());
=======
            pwalletMain->SetBestChain(CBlockLocator(chainActive.Tip()));
>>>>>>> e59b1fdd
        }

        LogPrintf("%s", strErrors.str());
        LogPrintf(" wallet      %15dms\n", GetTimeMillis() - nStart);

        RegisterWallet(pwalletMain);

        CBlockIndex *pindexRescan = chainActive.Tip();
        if (GetBoolArg("-rescan", false))
            pindexRescan = chainActive.Genesis();
        else
        {
            CWalletDB walletdb(strWalletFileName);
            CBlockLocator locator;
            if (walletdb.ReadBestBlock(locator))
                pindexRescan = chainActive.FindFork(locator);
            else
                pindexRescan = chainActive.Genesis();
        }
        if (chainActive.Tip() != pindexRescan && chainActive.Tip() && pindexRescan && chainActive.Height() > pindexRescan->nHeight)
        {
            uiInterface.InitMessage(_("Rescanning..."));
            LogPrintf("Rescanning last %i blocks (from block %i)...\n", chainActive.Height() - pindexRescan->nHeight, pindexRescan->nHeight);
            nStart = GetTimeMillis();
            pwalletMain->ScanForWalletTransactions(pindexRescan, true);
            LogPrintf(" rescan      %15dms\n", GetTimeMillis() - nStart);
<<<<<<< HEAD
            pwalletMain->SetBestChain(chainActive.GetLocator());
=======
            pwalletMain->SetBestChain(CBlockLocator(chainActive.Tip()));
>>>>>>> e59b1fdd
            nWalletDBUpdated++;

            // Restore wallet transaction metadata after -zapwallettxes=1
            if (GetBoolArg("-zapwallettxes", false) && GetArg("-zapwallettxes", "1") != "2")
            {
                CWalletDB walletdb(strWalletFileName);

                BOOST_FOREACH(const CWalletTx& wtxOld, vWtx)
                {
                    uint256 hash = wtxOld.GetHash();
                    std::map<uint256, CWalletTx>::iterator mi = pwalletMain->mapWallet.find(hash);
                    if (mi != pwalletMain->mapWallet.end())
                    {
                        const CWalletTx* copyFrom = &wtxOld;
                        CWalletTx* copyTo = &mi->second;
                        copyTo->mapValue = copyFrom->mapValue;
                        copyTo->vOrderForm = copyFrom->vOrderForm;
                        copyTo->nTimeReceived = copyFrom->nTimeReceived;
                        copyTo->nTimeSmart = copyFrom->nTimeSmart;
                        copyTo->fFromMe = copyFrom->fFromMe;
                        copyTo->strFromAccount = copyFrom->strFromAccount;
                        copyTo->nOrderPos = copyFrom->nOrderPos;
                        copyTo->WriteToDisk();
                    }
                }
            }
            
        }
    } // (!fDisableWallet)
#else // ENABLE_WALLET
    LogPrintf("No wallet compiled in!\n");
#endif // !ENABLE_WALLET
    // ********************************************************* Step 9: import blocks
    
    // scan for better chains in the block chain database, that are not yet connected in the active best chain
    uiInterface.InitMessage(_("Importing blocks from block database..."));
    CValidationState state;
    if (!ConnectBestBlock(state))
        strErrors << "Failed to connect best block";
    
    std::vector<boost::filesystem::path> vImportFiles;
    if (mapArgs.count("-loadblock"))
    {
        BOOST_FOREACH(string strFile, mapMultiArgs["-loadblock"])
            vImportFiles.push_back(strFile);
    }
    threadGroup.create_thread(boost::bind(&ThreadImport, vImportFiles));

    // ********************************************************* Step 10: load peers

    uiInterface.InitMessage(_("Loading addresses..."));

    nStart = GetTimeMillis();

    {
        CAddrDB adb;
        if (!adb.Read(addrman))
            LogPrintf("Invalid or missing peers.dat; recreating\n");
    }

    LogPrintf("Loaded %i addresses from peers.dat  %dms\n",
           addrman.size(), GetTimeMillis() - nStart);

    // ********************************************************* Step 11: start node

    if (!CheckDiskSpace())
        return false;

    if (!strErrors.str().empty())
        return InitError(strErrors.str());

    fMasterNode = GetBoolArg("-masternode", false);
    if(fMasterNode) {
        LogPrintf("IS DARKSEND MASTER NODE\n");
        strMasterNodeAddr = GetArg("-masternodeaddr", "");

        LogPrintf(" addr %s\n", strMasterNodeAddr.c_str());

        if(!strMasterNodeAddr.empty()){
            CService addrTest = CService(strMasterNodeAddr);
            if (!addrTest.IsValid()) {
                return InitError("Invalid -masternodeaddr address: " + strMasterNodeAddr);
            }
        }

        strMasterNodePrivKey = GetArg("-masternodeprivkey", "");
        if(!strMasterNodePrivKey.empty()){
            std::string errorMessage;

            CKey key;
            CPubKey pubkey;

            if(!darkSendSigner.SetKey(strMasterNodePrivKey, errorMessage, key, pubkey))
            {
                return InitError(_("Invalid masternodeprivkey. Please see documenation."));
            }

            activeMasternode.pubKeyMasternode = pubkey;

        } else {
            return InitError(_("You must specify a masternodeprivkey in the configuration. Please see documentation for help."));
        }
    }	    
	if(GetBoolArg("-mnconflock", true) && pwalletMain) {
        LOCK(pwalletMain->cs_wallet);
        LogPrintf("Locking Masternodes:\n");
        uint256 mnTxHash;
        unsigned int outputIndex;
        BOOST_FOREACH(CMasternodeConfig::CMasternodeEntry mne, masternodeConfig.getEntries()) {
     		mnTxHash.SetHex(mne.getTxHash());
		    outputIndex = boost::lexical_cast<unsigned int>(mne.getOutputIndex());
            CWalletTx tx;
            if(!pwalletMain->GetTransaction(mnTxHash,tx)) {
                LogPrintf("  %s %s - WAS NOT FOUND IN WALLET, was not locked\n", mne.getTxHash(), mne.getOutputIndex());
                continue;
            }
            // don't lock spent
            if(tx.IsSpent(outputIndex)) {
                LogPrintf("  %s %s - IS NOT SPENDABLE, was not locked\n", mne.getTxHash(), mne.getOutputIndex());
                continue;
            }
            COutPoint outpoint = COutPoint(mnTxHash, outputIndex);
	        pwalletMain->LockCoin(outpoint);
            LogPrintf("  %s %s - locked successfully\n", mne.getTxHash(), mne.getOutputIndex());
        }
    }
	
    fEnableDarksend = GetBoolArg("-enabledarksend", false);

    nDarksendRounds = GetArg("-darksendrounds", 2);
    if(nDarksendRounds > 16) nDarksendRounds = 16;
    if(nDarksendRounds < 1) nDarksendRounds = 1;

    nLiquidityProvider = GetArg("-liquidityprovider", 0); //0-100
    if(nLiquidityProvider != 0) {
        darkSendPool.SetMinBlockSpacing(std::min(nLiquidityProvider,100)*15);
        fEnableDarksend = true;
        nDarksendRounds = 99999;
    }

    nAnonymizeLindaAmount = GetArg("-anonymizeLindaamount", 0);
    if(nAnonymizeLindaAmount > 999999) nAnonymizeLindaAmount = 999999;
    if(nAnonymizeLindaAmount < 2) nAnonymizeLindaAmount = 2;

    bool fEnableInstantX = GetBoolArg("-enableinstantx", true);
    if(fEnableInstantX){
        nInstantXDepth = GetArg("-instantxdepth", 5);
        if(nInstantXDepth > 60) nInstantXDepth = 60;
        if(nInstantXDepth < 0) nAnonymizeLindaAmount = 0;
    } else {
        nInstantXDepth = 0;
    }

    //lite mode disables all Masternode and Darksend related functionality
    fLiteMode = GetBoolArg("-litemode", false);
    if(fMasterNode && fLiteMode){
        return InitError("You can not start a masternode in litemode");
    }

    LogPrintf("fLiteMode %d\n", fLiteMode);
    LogPrintf("nInstantXDepth %d\n", nInstantXDepth);
    LogPrintf("Darksend rounds %d\n", nDarksendRounds);
    LogPrintf("Anonymize Linda Amount %d\n", nAnonymizeLindaAmount);

    /* Denominations
       A note about convertability. Within Darksend pools, each denomination
       is convertable to another.
       For example:
       1Linda+1000 == (.1Linda+100)*10
       10Linda+10000 == (1Linda+1000)*10
    */
    darkSendDenominations.push_back( (100000      * COIN)+100000000 );    
    darkSendDenominations.push_back( (10000       * COIN)+10000000 );
    darkSendDenominations.push_back( (1000        * COIN)+1000000 );
    darkSendDenominations.push_back( (100         * COIN)+100000 );
    darkSendDenominations.push_back( (10          * COIN)+10000 );
    darkSendDenominations.push_back( (1           * COIN)+1000 );
    darkSendDenominations.push_back( (.1          * COIN)+100 );
    /* Disabled till we need them
    darkSendDenominations.push_back( (.01      * COIN)+10 );
    darkSendDenominations.push_back( (.001     * COIN)+1 );
    */

    darkSendPool.InitCollateralAddress();

    threadGroup.create_thread(boost::bind(&ThreadCheckDarkSendPool));



    RandAddSeedPerfmon();

    //// debug print
    LogPrintf("mapBlockIndex.size() = %u\n",   mapBlockIndex.size());
    LogPrintf("nBestHeight = %d\n",            chainActive.Height());
#ifdef ENABLE_WALLET
    LogPrintf("setKeyPool.size() = %u\n",      pwalletMain ? pwalletMain->setKeyPool.size() : 0);
    LogPrintf("mapWallet.size() = %u\n",       pwalletMain ? pwalletMain->mapWallet.size() : 0);
    LogPrintf("mapAddressBook.size() = %u\n",  pwalletMain ? pwalletMain->mapAddressBook.size() : 0);
#endif

    StartNode(threadGroup);
#ifdef ENABLE_WALLET
    // InitRPCMining is needed here so getwork/getblocktemplate in the GUI debug console works properly.
    InitRPCMining();
#endif

#ifdef ENABLE_WALLET
    // Mine proof-of-stake blocks in the background
    if (!GetBoolArg("-staking", true))
        LogPrintf("Staking disabled\n");
    else if (pwalletMain)
        threadGroup.create_thread(boost::bind(&ThreadStakeMiner, pwalletMain));
#endif
    

#ifdef ENABLE_WALLET
    if (pwalletMain) {
        uiInterface.InitMessage(_("Reaccepting wallet transactions..."));
        // Add wallet transactions that aren't already in a block to mapTransactions
        pwalletMain->ReacceptWalletTransactions();

        // Run a thread to flush wallet periodically
        threadGroup.create_thread(boost::bind(&ThreadFlushWalletDB, boost::ref(pwalletMain->strWalletFile)));
    }
#endif

    // ********************************************************* Step 12: finished
    SetRPCWarmupFinished();
    uiInterface.InitMessage(_("Done loading"));

    return !fRequestShutdown;
}<|MERGE_RESOLUTION|>--- conflicted
+++ resolved
@@ -137,11 +137,7 @@
     {
         LOCK(cs_main);
         if (pwalletMain)
-<<<<<<< HEAD
             pwalletMain->SetBestChain(chainActive.GetLocator());
-=======
-            pwalletMain->SetBestChain(CBlockLocator(chainActive.Tip()));
->>>>>>> e59b1fdd
     }
     if (pwalletMain)
         bitdb.Flush(true);
@@ -954,11 +950,7 @@
                     break;
                 }
             } catch(std::exception &e) {
-<<<<<<< HEAD
                 if (fDebug) LogPrintf("%s\n", e.what());
-=======
-                if (fDebug) printf("%s\n", e.what());
->>>>>>> e59b1fdd
                 strLoadError = _("Error opening block database");
                 break;
             }
@@ -1102,12 +1094,8 @@
                 if (!pwalletMain->SetAddressBook(pwalletMain->vchDefaultKey.GetID(), "", "receive"))
                     strErrors << _("Cannot write default address") << "\n";
             }
-
-<<<<<<< HEAD
             pwalletMain->SetBestChain(chainActive.GetLocator());
-=======
-            pwalletMain->SetBestChain(CBlockLocator(chainActive.Tip()));
->>>>>>> e59b1fdd
+
         }
 
         LogPrintf("%s", strErrors.str());
@@ -1134,11 +1122,9 @@
             nStart = GetTimeMillis();
             pwalletMain->ScanForWalletTransactions(pindexRescan, true);
             LogPrintf(" rescan      %15dms\n", GetTimeMillis() - nStart);
-<<<<<<< HEAD
+          
             pwalletMain->SetBestChain(chainActive.GetLocator());
-=======
-            pwalletMain->SetBestChain(CBlockLocator(chainActive.Tip()));
->>>>>>> e59b1fdd
+
             nWalletDBUpdated++;
 
             // Restore wallet transaction metadata after -zapwallettxes=1
