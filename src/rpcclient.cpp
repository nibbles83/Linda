// Copyright (c) 2010 Satoshi Nakamoto
// Copyright (c) 2009-2013 The Bitcoin developers
// Distributed under the MIT/X11 software license, see the accompanying
// file COPYING or http://www.opensource.org/licenses/mit-license.php.

#include <set>
#include "rpcclient.h"

#include "rpcprotocol.h"
#include "util.h"
#include "ui_interface.h"
#include "chainparams.h" // for Params().RPCPort()
#include "main.h"
#include "wallet.h"

#include <stdint.h>

#include <boost/algorithm/string.hpp>
#include <boost/asio.hpp>
#include <boost/asio/ssl.hpp>
#include <boost/bind.hpp>
#include <boost/filesystem.hpp>
#include <boost/foreach.hpp>
#include <boost/iostreams/concepts.hpp>
#include <boost/iostreams/stream.hpp>
#include <boost/shared_ptr.hpp>
#include "json/json_spirit_writer_template.h"

using namespace std;
using namespace boost;
using namespace boost::asio;
using namespace json_spirit;

Object CallRPC(const string& strMethod, const Array& params)
{
    if (mapArgs["-rpcuser"] == "" && mapArgs["-rpcpassword"] == "")
        throw runtime_error(strprintf(
            _("You must set rpcpassword=<password> in the configuration file:\n%s\n"
              "If the file does not exist, create it with owner-readable-only file permissions."),
                GetConfigFile().string()));

    // Connect to localhost
    bool fUseSSL = GetBoolArg("-rpcssl", false);
    asio::io_service io_service;
    ssl::context context(io_service, ssl::context::sslv23);
    context.set_options(ssl::context::no_sslv2);
    asio::ssl::stream<asio::ip::tcp::socket> sslStream(io_service, context);
    SSLIOStreamDevice<asio::ip::tcp> d(sslStream, fUseSSL);
    iostreams::stream< SSLIOStreamDevice<asio::ip::tcp> > stream(d);

    bool fWait = GetBoolArg("-rpcwait", false); // -rpcwait means try until server has started
    do {
        bool fConnected = d.connect(GetArg("-rpcconnect", "127.0.0.1"), GetArg("-rpcport", itostr(Params().RPCPort())));
        if (fConnected) break;
        if (fWait)
            MilliSleep(1000);
        else
            throw runtime_error("couldn't connect to server");
    } while (fWait);

    // HTTP basic authentication
    string strUserPass64 = EncodeBase64(mapArgs["-rpcuser"] + ":" + mapArgs["-rpcpassword"]);
    map<string, string> mapRequestHeaders;
    mapRequestHeaders["Authorization"] = string("Basic ") + strUserPass64;

    // Send request
    string strRequest = JSONRPCRequest(strMethod, params, 1);
    string strPost = HTTPPost(strRequest, mapRequestHeaders);
    stream << strPost << std::flush;

    // Receive HTTP reply status
    int nProto = 0;
    int nStatus = ReadHTTPStatus(stream, nProto);

    // Receive HTTP reply message headers and body
    map<string, string> mapHeaders;
    string strReply;
    ReadHTTPMessage(stream, mapHeaders, strReply, nProto, MAX_SIZE);

    if (nStatus == HTTP_UNAUTHORIZED)
        throw runtime_error("incorrect rpcuser or rpcpassword (authorization failed)");
    else if (nStatus >= 400 && nStatus != HTTP_BAD_REQUEST && nStatus != HTTP_NOT_FOUND && nStatus != HTTP_INTERNAL_SERVER_ERROR)
        throw runtime_error(strprintf("server returned HTTP error %d", nStatus));
    else if (strReply.empty())
        throw runtime_error("no response from server");

    // Parse reply
    Value valReply;
    if (!read_string(strReply, valReply))
        throw runtime_error("couldn't parse reply from server");
    const Object& reply = valReply.get_obj();
    if (reply.empty())
        throw runtime_error("expected reply to have result, error and id properties");

    return reply;
}

class CRPCConvertParam
{
public:
    std::string methodName;            // method whose params want conversion
    int paramIdx;                      // 0-based idx of param to convert
};

static const CRPCConvertParam vRPCConvertParams[] =
{
    { "stop", 0 },
    { "getaddednodeinfo", 0 },
    { "sendtoaddress", 1 },
    { "settxfee", 0 },
    { "getreceivedbyaddress", 1 },
    { "getreceivedbyaccount", 1 },
    { "listreceivedbyaddress", 0 },
    { "listreceivedbyaddress", 1 },
    { "listreceivedbyaddress", 2 },
    { "listreceivedbyaccount", 0 },
    { "listreceivedbyaccount", 1 },
    { "listreceivedbyaccount", 2 },
    { "getbalance", 1 },
    { "getbalance", 2 },
    { "getblock", 1 },
    { "getblockbynumber", 0 },
    { "getblockbynumber", 1 },
    { "getblockhash", 0 },
    { "move", 2 },
    { "move", 3 },
    { "sendfrom", 2 },
    { "sendfrom", 3 },
    { "listtransactions", 1 },
    { "listtransactions", 2 },
    { "listtransactions", 3 },
    { "listaccounts", 0 },
    { "listaccounts", 1 },
    { "walletpassphrase", 1 },
    { "walletpassphrase", 2 },
    { "getblocktemplate", 0 },
    { "listsinceblock", 1 },
    { "listsinceblock", 2 },
    { "sendalert", 2 },
    { "sendalert", 3 },
    { "sendalert", 4 },
    { "sendalert", 5 },
    { "sendalert", 6 },
    { "sendmany", 1 },
    { "sendmany", 2 },
    { "reservebalance", 0 },
    { "reservebalance", 1 },
    { "addmultisigaddress", 0 },
    { "addmultisigaddress", 1 },
    { "createmultisig", 0 },
    { "createmultisig", 1 },
    { "listunspent", 0 },
    { "listunspent", 1 },
    { "listunspent", 2 },
<<<<<<< HEAD
    {"listunspent", 3},
=======
>>>>>>> 96193c15
    { "gettransaction", 1},
    { "getrawtransaction", 1 },
    { "createrawtransaction", 0 },
    { "createrawtransaction", 1 },
    { "signrawtransaction", 1 },
    { "signrawtransaction", 2 },
    { "gettxout", 1 },
    { "gettxout", 2 },
    { "verifychain", 0 },
    { "verifychain", 1 },
    { "keypoolrefill", 0 },
    { "importprivkey", 2 },
    { "importaddress", 2 },
    { "checkkernel", 0 },
    { "checkkernel", 1 },
    { "sendtostealthaddress", 1 },
    { "searchrawtransactions", 1 },
    { "searchrawtransactions", 2 },
    { "searchrawtransactions", 3 },
};

class CRPCConvertTable
{
private:
    std::set<std::pair<std::string, int> > members;

public:
    CRPCConvertTable();

    bool convert(const std::string& method, int idx) {
        return (members.count(std::make_pair(method, idx)) > 0);
    }
};

CRPCConvertTable::CRPCConvertTable()
{
    const unsigned int n_elem =
        (sizeof(vRPCConvertParams) / sizeof(vRPCConvertParams[0]));

    for (unsigned int i = 0; i < n_elem; i++) {
        members.insert(std::make_pair(vRPCConvertParams[i].methodName,
                                      vRPCConvertParams[i].paramIdx));
    }
}

static CRPCConvertTable rpcCvtTable;

// Convert strings to command-specific RPC representation
Array RPCConvertValues(const std::string &strMethod, const std::vector<std::string> &strParams)
{
    Array params;

    for (unsigned int idx = 0; idx < strParams.size(); idx++) {
        const std::string& strVal = strParams[idx];

        // insert string value directly
        if (!rpcCvtTable.convert(strMethod, idx)) {
            params.push_back(strVal);
        }

        // parse string as JSON, insert bool/number/object/etc. value
        else {
            Value jVal;
            if (!read_string(strVal, jVal))
                throw runtime_error(string("Error parsing JSON:")+strVal);
            params.push_back(jVal);
        }
    }

    return params;
}

int CommandLineRPC(int argc, char *argv[])
{
    string strPrint;
    int nRet = 0;
    try
    {
        // Skip switches
        while (argc > 1 && IsSwitchChar(argv[1][0]))
        {
            argc--;
            argv++;
        }

        // Method
        if (argc < 2)
            throw runtime_error("too few parameters");
        string strMethod = argv[1];

        // Parameters default to strings
        std::vector<std::string> strParams(&argv[2], &argv[argc]);
        Array params = RPCConvertValues(strMethod, strParams);

        // Execute
        Object reply = CallRPC(strMethod, params);

        // Parse reply
        const Value& result = find_value(reply, "result");
        const Value& error  = find_value(reply, "error");

        if (error.type() != null_type)
        {
            // Error
            strPrint = "error: " + write_string(error, false);
            int code = find_value(error.get_obj(), "code").get_int();
            nRet = abs(code);
        }
        else
        {
            // Result
            if (result.type() == null_type)
                strPrint = "";
            else if (result.type() == str_type)
                strPrint = result.get_str();
            else
                strPrint = write_string(result, true);
        }
    }
    catch (boost::thread_interrupted) {
        throw;
    }
    catch (std::exception& e) {
        strPrint = string("error: ") + e.what();
        nRet = EXIT_FAILURE;
    }
    catch (...) {
        PrintExceptionContinue(NULL, "CommandLineRPC()");
        throw;
    }

    if (strPrint != "")
    {
        fprintf((nRet == 0 ? stdout : stderr), "%s\n", strPrint.c_str());
    }
    return nRet;
}

std::string HelpMessageCli(bool mainProgram)
{
    string strUsage;
    if (mainProgram)
    {
        strUsage += _("Options:") + "\n";
        strUsage += "  -?                     " + _("This help message") + "\n";
        strUsage += "  -conf=<file>           " + _("Specify configuration file (default: Linda.conf)") + "\n";
        strUsage += "  -datadir=<dir>         " + _("Specify data directory") + "\n";
        strUsage += "  -testnet               " + _("Use the test network") + "\n";
        strUsage += "  -regtest               " + _("Enter regression test mode, which uses a special chain in which blocks can be "
            "solved instantly. This is intended for regression testing tools and app development.") + "\n";
    }
    else {
        strUsage += _("RPC client options:") + "\n";
    }

    strUsage += "  -rpcconnect=<ip>       " + _("Send commands to node running on <ip> (default: 127.0.0.1)") + "\n";
    strUsage += "  -rpcport=<port>        " + _("Connect to JSON-RPC on <port> (default: 33820)") + "\n";
    strUsage += "  -rpcwait               " + _("Wait for RPC server to start") + "\n";

    if (mainProgram)
    {
        strUsage += "  -rpcuser=<user>        " + _("Username for JSON-RPC connections") + "\n";
        strUsage += "  -rpcpassword=<pw>      " + _("Password for JSON-RPC connections") + "\n";

        strUsage += "\n" + _("SSL options: (see the Bitcoin Wiki for SSL setup instructions)") + "\n";
        strUsage += "  -rpcssl                " + _("Use OpenSSL (https) for JSON-RPC connections") + "\n";
    }

    return strUsage;
}<|MERGE_RESOLUTION|>--- conflicted
+++ resolved
@@ -152,10 +152,7 @@
     { "listunspent", 0 },
     { "listunspent", 1 },
     { "listunspent", 2 },
-<<<<<<< HEAD
-    {"listunspent", 3},
-=======
->>>>>>> 96193c15
+    { "listunspent", 3},
     { "gettransaction", 1},
     { "getrawtransaction", 1 },
     { "createrawtransaction", 0 },
