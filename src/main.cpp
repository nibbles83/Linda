--- conflicted
+++ resolved
@@ -381,135 +381,6 @@
     nodeSignals.FinalizeNode.disconnect(&FinalizeNode);
 }
 
-<<<<<<< HEAD
-=======
-
-
-
-//////////////////////////////////////////////////////////////////////////////
-//
-// CCoinsView implementations
-//
-
-bool CCoinsView::GetCoins(const uint256 &txid, CCoins &coins) { return false; }
-bool CCoinsView::SetCoins(const uint256 &txid, const CCoins &coins) { return false; }
-bool CCoinsView::HaveCoins(const uint256 &txid) { return false; }
-CBlockIndex *CCoinsView::GetBestBlock() { return NULL; }
-bool CCoinsView::SetBestBlock(CBlockIndex *pindex) { return false; }
-bool CCoinsView::BatchWrite(const std::map<uint256, CCoins> &mapCoins, CBlockIndex *pindex) { return false; }
-bool CCoinsView::GetStats(CCoinsStats &stats) { return false; }
-
-
-CCoinsViewBacked::CCoinsViewBacked(CCoinsView &viewIn) : base(&viewIn) { }
-bool CCoinsViewBacked::GetCoins(const uint256 &txid, CCoins &coins) { return base->GetCoins(txid, coins); }
-bool CCoinsViewBacked::SetCoins(const uint256 &txid, const CCoins &coins) { return base->SetCoins(txid, coins); }
-bool CCoinsViewBacked::HaveCoins(const uint256 &txid) { return base->HaveCoins(txid); }
-CBlockIndex *CCoinsViewBacked::GetBestBlock() { return base->GetBestBlock(); }
-bool CCoinsViewBacked::SetBestBlock(CBlockIndex *pindex) { return base->SetBestBlock(pindex); }
-void CCoinsViewBacked::SetBackend(CCoinsView &viewIn) { base = &viewIn; }
-bool CCoinsViewBacked::BatchWrite(const std::map<uint256, CCoins> &mapCoins, CBlockIndex *pindex) { return base->BatchWrite(mapCoins, pindex); }
-bool CCoinsViewBacked::GetStats(CCoinsStats &stats) { return base->GetStats(stats); }
-
-CCoinsViewCache::CCoinsViewCache(CCoinsView &baseIn, bool fDummy) : CCoinsViewBacked(baseIn), pindexTip(NULL) { }
-
-bool CCoinsViewCache::GetCoins(const uint256 &txid, CCoins &coins) {
-    if (cacheCoins.count(txid)) {
-        coins = cacheCoins[txid];
-        return true;
-    }
-    if (base->GetCoins(txid, coins)) {
-        cacheCoins[txid] = coins;
-        return true;
-    }
-    return false;
-}
-
-std::map<uint256,CCoins>::iterator CCoinsViewCache::FetchCoins(const uint256 &txid) {
-    std::map<uint256,CCoins>::iterator it = cacheCoins.lower_bound(txid);
-    if (it != cacheCoins.end() && it->first == txid)
-        return it;
-    CCoins tmp;
-    if (!base->GetCoins(txid,tmp))
-        return cacheCoins.end();
-    std::map<uint256,CCoins>::iterator ret = cacheCoins.insert(it, std::make_pair(txid, CCoins()));
-    tmp.swap(ret->second);
-    return ret;
-}
-
-CCoins &CCoinsViewCache::GetCoins(const uint256 &txid) {
-    std::map<uint256,CCoins>::iterator it = FetchCoins(txid);
-    assert(it != cacheCoins.end());
-    return it->second;
-}
-
-bool CCoinsViewCache::SetCoins(const uint256 &txid, const CCoins &coins) {
-    cacheCoins[txid] = coins;
-    return true;
-}
-
-bool CCoinsViewCache::HaveCoins(const uint256 &txid) {
-    return FetchCoins(txid) != cacheCoins.end();
-}
-
-CBlockIndex *CCoinsViewCache::GetBestBlock() {
-    if (pindexTip == NULL)
-        pindexTip = base->GetBestBlock();
-    return pindexTip;
-}
-
-bool CCoinsViewCache::SetBestBlock(CBlockIndex *pindex) {
-    pindexTip = pindex;
-    return true;
-}
-
-bool CCoinsViewCache::BatchWrite(const std::map<uint256, CCoins> &mapCoins, CBlockIndex *pindex) {
-    for (std::map<uint256, CCoins>::const_iterator it = mapCoins.begin(); it != mapCoins.end(); it++)
-        cacheCoins[it->first] = it->second;
-    pindexTip = pindex;
-    return true;
-}
-
-bool CCoinsViewCache::Flush() {
-    bool fOk = base->BatchWrite(cacheCoins, pindexTip);
-    if (fOk)
-        cacheCoins.clear();
-    return fOk;
-}
-
-unsigned int CCoinsViewCache::GetCacheSize() {
-    return cacheCoins.size();
-}
-
-/** Helper; lookup from tip (used calling mempool.check()
-    NOTE: code calling this MUST hold the cs_main lock so
-    another thread doesn't modify pcoinsTip. When we switch
-    to C++11 this should be replaced by lambda expressions...
- **/
-static CCoins &LookupFromTip(const uint256& hash) {
-    return pcoinsTip->GetCoins(hash);
-}
-
-/** CCoinsView that brings transactions from a memorypool into view.
-    It does not check for spendings by memory pool transactions. */
-CCoinsViewMemPool::CCoinsViewMemPool(CCoinsView &baseIn, CTxMemPool &mempoolIn) : CCoinsViewBacked(baseIn), mempool(mempoolIn) { }
-
-bool CCoinsViewMemPool::GetCoins(const uint256 &txid, CCoins &coins) {
-    if (base->GetCoins(txid, coins))
-        return true;
-    CTransaction tx;
-    if (mempool.lookup(txid, tx))
-    {
-        coins = CCoins(tx, MEMPOOL_HEIGHT);
-        return true;
-    }
-    return false;
-}
-
-bool CCoinsViewMemPool::HaveCoins(const uint256 &txid) {
-    return mempool.exists(txid) || base->HaveCoins(txid);
-}
-
->>>>>>> 07d9aadb
 CCoinsViewCache *pcoinsTip = NULL;
 CBlockTreeDB *pblocktree = NULL;
 
