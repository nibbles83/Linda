// Copyright (c) 2009-2010 Satoshi Nakamoto
// Copyright (c) 2009-2014 The Bitcoin developers
// Distributed under the MIT software license, see the accompanying
// file COPYING or http://www.opensource.org/licenses/mit-license.php.

#include "wallet.h"

#include "base58.h"
#include "checkpoints.h"
#include "coincontrol.h"
#include "darksend.h"
#include "instantx.h"
#include "keepass.h"
#include "kernel.h"
#include "key.h"
#include "masternode.h"
#include "net.h"
#include "script/script.h"
#include "script/sign.h"
#include "spork.h"
#include "timedata.h"
#include "txdb.h"
#include "util.h"
#include "utilmoneystr.h"

#include <assert.h>

#include <boost/algorithm/string/replace.hpp>
#include <boost/numeric/ublas/matrix.hpp>
#include <boost/range/algorithm.hpp>
#include <boost/thread.hpp>

using namespace std;

/**
 * Settings
 */
CFeeRate payTxFee(DEFAULT_TRANSACTION_FEE);
CAmount maxTxFee = DEFAULT_TRANSACTION_MAXFEE;
int64_t nReserveBalance = 0;
int64_t nMinimumInputValue = 0;
unsigned int nTxConfirmTarget = 1;
bool bSpendZeroConfChange = true;
bool fSendFreeTransactions = false;
bool fPayAtLeastCustomFee = true;

<<<<<<< HEAD
=======
static int64_t GetStakeSplitAmount() { return 1000000 * COIN; }
>>>>>>> 5999f853
static unsigned int GetStakeMaxCombineInputs() { return 100; }
static int64_t GetStakeCombineThreshold() { return 500000 * COIN; }

int64_t gcd(int64_t n, int64_t m) { return m == 0 ? n : gcd(m, n % m); }

static uint64_t CoinWeightCost(const COutput& out)
{
    int64_t nTimeWeight = (int64_t)GetTime() - (int64_t)out.tx->nTime;
    uint256 bnCoinDayWeight = uint256(out.tx->vout[out.i].nValue) * nTimeWeight / (24 * 60 * 60);
    return bnCoinDayWeight.GetLow64();
}

/** Fees smaller than this (in satoshi) are considered zero fee (for transaction creation) */
CFeeRate CWallet::minTxFee = CFeeRate(100000); // Override with -mintxfee

/** @defgroup mapWallet
 *
 * @{
 */

struct CompareValueOnly {
    bool operator()(const pair<CAmount, pair<const CWalletTx*, unsigned int> >& t1,
                    const pair<CAmount, pair<const CWalletTx*, unsigned int> >& t2) const
    {
        return t1.first < t2.first;
    }
};


std::string COutput::ToString() const
{
    return strprintf("COutput(%s, %d, %d) [%s]", tx->GetHash().ToString(), i, nDepth, FormatMoney(tx->vout[i].nValue));
}

const CWalletTx* CWallet::GetWalletTx(const uint256& hash) const
{
    LOCK(cs_wallet);
    std::map<uint256, CWalletTx>::const_iterator it = mapWallet.find(hash);
    if (it == mapWallet.end())
        return NULL;
    return &(it->second);
}

CPubKey CWallet::GenerateNewKey()
{
    AssertLockHeld(cs_wallet);                                 //! mapKeyMetadata
    bool fCompressed = CanSupportFeature(FEATURE_COMPRPUBKEY); //! default to compressed public keys if we want 0.6.0 wallets

    RandAddSeedPerfmon();
    CKey secret;
    secret.MakeNewKey(fCompressed);

    //! Compressed public keys were introduced in version 0.6.0
    if (fCompressed)
        SetMinVersion(FEATURE_COMPRPUBKEY);

    CPubKey pubkey = secret.GetPubKey();

    //! Create new metadata
    int64_t nCreationTime = GetTime();
    mapKeyMetadata[pubkey.GetID()] = CKeyMetadata(nCreationTime);
    if (!nTimeFirstKey || nCreationTime < nTimeFirstKey)
        nTimeFirstKey = nCreationTime;

    if (!AddKeyPubKey(secret, pubkey))
        throw std::runtime_error("CWallet::GenerateNewKey() : AddKey failed");
    return pubkey;
}

bool CWallet::AddKeyPubKey(const CKey& secret, const CPubKey& pubkey)
{
    AssertLockHeld(cs_wallet); //! mapKeyMetadata
    if (!CCryptoKeyStore::AddKeyPubKey(secret, pubkey))
        return false;

    //! check if we need to remove from watch-only
    CScript script;
    script = GetScriptForDestination(pubkey.GetID());
    if (HaveWatchOnly(script))
        RemoveWatchOnly(script);

    if (!fFileBacked)
        return true;
    if (!IsCrypted()) {
        return CWalletDB(strWalletFile).WriteKey(pubkey, secret.GetPrivKey(), mapKeyMetadata[pubkey.GetID()]);
    }
    return true;
}

bool CWallet::AddCryptedKey(const CPubKey& vchPubKey, const vector<unsigned char>& vchCryptedSecret)
{
    if (!CCryptoKeyStore::AddCryptedKey(vchPubKey, vchCryptedSecret))
        return false;
    if (!fFileBacked)
        return true;
    {
        LOCK(cs_wallet);
        if (pwalletdbEncryption)
            return pwalletdbEncryption->WriteCryptedKey(vchPubKey, vchCryptedSecret, mapKeyMetadata[vchPubKey.GetID()]);
        else
            return CWalletDB(strWalletFile).WriteCryptedKey(vchPubKey, vchCryptedSecret, mapKeyMetadata[vchPubKey.GetID()]);
    }
    return false;
}

bool CWallet::LoadKeyMetadata(const CPubKey& pubkey, const CKeyMetadata& meta)
{
    AssertLockHeld(cs_wallet); //! mapKeyMetadata
    if (meta.nCreateTime && (!nTimeFirstKey || meta.nCreateTime < nTimeFirstKey))
        nTimeFirstKey = meta.nCreateTime;

    mapKeyMetadata[pubkey.GetID()] = meta;
    return true;
}

bool CWallet::LoadCryptedKey(const CPubKey& vchPubKey, const std::vector<unsigned char>& vchCryptedSecret)
{
    return CCryptoKeyStore::AddCryptedKey(vchPubKey, vchCryptedSecret);
}

bool CWallet::AddCScript(const CScript& redeemScript)
{
    if (!CCryptoKeyStore::AddCScript(redeemScript))
        return false;
    if (!fFileBacked)
        return true;
    return CWalletDB(strWalletFile).WriteCScript(Hash160(redeemScript), redeemScript);
}
/**
* optional setting to unlock wallet for staking only
* serves to disable the trivial sendmoney when OS account compromised
* provides no real security
 */
bool fWalletUnlockStakingOnly = false;

bool CWallet::LoadCScript(const CScript& redeemScript)
{
    /* A sanity check was added in pull #3843 to avoid adding redeemScripts
     * that never can be redeemed. However, old wallets may still contain
     * these. Do not add them to the wallet and warn. */
    if (redeemScript.size() > MAX_SCRIPT_ELEMENT_SIZE) {
        std::string strAddr = CBitcoinAddress(CScriptID(redeemScript)).ToString();
        LogPrintf("%s: Warning: This wallet contains a redeemScript of size %u which exceeds maximum size %i thus can never be redeemed. Do not use address %s.\n",
                  __func__, redeemScript.size(), MAX_SCRIPT_ELEMENT_SIZE, strAddr);
        return true;
    }

    return CCryptoKeyStore::AddCScript(redeemScript);
}

bool CWallet::AddWatchOnly(const CScript& dest)
{
    if (!CCryptoKeyStore::AddWatchOnly(dest))
        return false;
    nTimeFirstKey = 1; //! No birthday information for watch-only keys.
    NotifyWatchonlyChanged(true);
    if (!fFileBacked)
        return true;
    return CWalletDB(strWalletFile).WriteWatchOnly(dest);
}

bool CWallet::RemoveWatchOnly(const CScript &dest)
{
    AssertLockHeld(cs_wallet);
    if (!CCryptoKeyStore::RemoveWatchOnly(dest))
        return false;
    if (!HaveWatchOnly())
        NotifyWatchonlyChanged(false);
    if (fFileBacked)
        if (!CWalletDB(strWalletFile).EraseWatchOnly(dest))
            return false;

    return true;
}

bool CWallet::LoadWatchOnly(const CScript& dest)
{
    return CCryptoKeyStore::AddWatchOnly(dest);
}

bool CWallet::Lock()
{
    LogPrintf("Attempting to lock wallet\n");
    if (IsLocked(true)) {
        LogPrintf("Wallet is already locked\n");
        return true;
    }


    if (fDebug)
        LogPrintf("Locking wallet.\n");

    {
        LOCK(cs_wallet);
        CWalletDB wdb(strWalletFile);

        //! -- load encrypted spend_secret of stealth addresses
        CStealthAddress sxAddrTemp;
        std::set<CStealthAddress>::iterator it;
        for (it = stealthAddresses.begin(); it != stealthAddresses.end(); ++it) {
            if (it->scan_secret.size() < 32)
                continue; //! stealth address is not owned
            //! -- CStealthAddress are only sorted on spend_pubkey
            CStealthAddress& sxAddr = const_cast<CStealthAddress&>(*it);
            if (fDebug)
                LogPrintf("Recrypting stealth key %s\n", sxAddr.Encoded());

            sxAddrTemp.scan_pubkey = sxAddr.scan_pubkey;
            if (!wdb.ReadStealthAddress(sxAddrTemp)) {
                LogPrintf("Error: Failed to read stealth key from db %s\n", sxAddr.Encoded());
                continue;
            }
            sxAddr.spend_secret = sxAddrTemp.spend_secret;
        };
    }
    return LockKeyStore();
};

bool CWallet::Unlock(const SecureString& strWalletPassphrase, bool anonymizeOnly)
{
    SecureString strWalletPassphraseFinal;

    if (!IsLocked()) {
        fWalletUnlockAnonymizeOnly = anonymizeOnly;
        return true;
    }

    //! Verify KeePassIntegration
    if (strWalletPassphrase == "keepass" && GetBoolArg("-keepass", false)) {
        try {
            strWalletPassphraseFinal = keePassInt.retrievePassphrase();
        } catch (std::exception& e) {
            LogPrintf("CWallet::Unlock could not retrieve passphrase from KeePass: Error: %s\n", e.what());
            return false;
        }
    } else {
        strWalletPassphraseFinal = strWalletPassphrase;
    }

    CCrypter crypter;
    CKeyingMaterial vMasterKey;

    {
        LOCK(cs_wallet);
        BOOST_FOREACH (const MasterKeyMap::value_type& pMasterKey, mapMasterKeys) {
            if (!crypter.SetKeyFromPassphrase(strWalletPassphraseFinal, pMasterKey.second.vchSalt, pMasterKey.second.nDeriveIterations, pMasterKey.second.nDerivationMethod))
                return false;
            if (!crypter.Decrypt(pMasterKey.second.vchCryptedKey, vMasterKey))
                return false;
            if (!CCryptoKeyStore::Unlock(vMasterKey))
                return false;
            break;
        }

        fWalletUnlockAnonymizeOnly = anonymizeOnly;
        UnlockStealthAddresses(vMasterKey);
        return true;
    }
    return false;
}

bool CWallet::ChangeWalletPassphrase(const SecureString& strOldWalletPassphrase, const SecureString& strNewWalletPassphrase)
{
    bool fWasLocked = IsLocked();
    bool bUseKeePass = false;

    SecureString strOldWalletPassphraseFinal;

    //!Verify KeePassIntegration
    if (strOldWalletPassphrase == "keepass" && GetBoolArg("-keepass", false)) {
        bUseKeePass = true;
        try {
            strOldWalletPassphraseFinal = keePassInt.retrievePassphrase();
        } catch (std::exception& e) {
            LogPrintf("CWallet::ChangeWalletPassphrase could not retrieve passphrase from KeePass: Error: %s\n", e.what());
            return false;
        }
    } else {
        strOldWalletPassphraseFinal = strOldWalletPassphrase;
    }


    {
        LOCK(cs_wallet);
        Lock();

        CCrypter crypter;
        CKeyingMaterial vMasterKey;
        BOOST_FOREACH (MasterKeyMap::value_type& pMasterKey, mapMasterKeys) {
            if (!crypter.SetKeyFromPassphrase(strOldWalletPassphraseFinal, pMasterKey.second.vchSalt, pMasterKey.second.nDeriveIterations, pMasterKey.second.nDerivationMethod))
                return false;
            if (!crypter.Decrypt(pMasterKey.second.vchCryptedKey, vMasterKey))
                return false;
            if (CCryptoKeyStore::Unlock(vMasterKey) && UnlockStealthAddresses(vMasterKey)) {
                int64_t nStartTime = GetTimeMillis();
                crypter.SetKeyFromPassphrase(strNewWalletPassphrase, pMasterKey.second.vchSalt, pMasterKey.second.nDeriveIterations, pMasterKey.second.nDerivationMethod);
                pMasterKey.second.nDeriveIterations = pMasterKey.second.nDeriveIterations * (100 / ((double)(GetTimeMillis() - nStartTime)));

                nStartTime = GetTimeMillis();
                crypter.SetKeyFromPassphrase(strNewWalletPassphrase, pMasterKey.second.vchSalt, pMasterKey.second.nDeriveIterations, pMasterKey.second.nDerivationMethod);
                pMasterKey.second.nDeriveIterations = (pMasterKey.second.nDeriveIterations + pMasterKey.second.nDeriveIterations * 100 / ((double)(GetTimeMillis() - nStartTime))) / 2;

                if (pMasterKey.second.nDeriveIterations < 25000)
                    pMasterKey.second.nDeriveIterations = 25000;

                LogPrintf("Wallet passphrase changed to an nDeriveIterations of %i\n", pMasterKey.second.nDeriveIterations);

                if (!crypter.SetKeyFromPassphrase(strNewWalletPassphrase, pMasterKey.second.vchSalt, pMasterKey.second.nDeriveIterations, pMasterKey.second.nDerivationMethod))
                    return false;
                if (!crypter.Encrypt(vMasterKey, pMasterKey.second.vchCryptedKey))
                    return false;
                CWalletDB(strWalletFile).WriteMasterKey(pMasterKey.first, pMasterKey.second);
                if (fWasLocked)
                    Lock();

                //! Update KeePass if necessary
                if (bUseKeePass) {
                    LogPrintf("CWallet::ChangeWalletPassphrase - Updating KeePass with new passphrase");
                    try {
                        keePassInt.updatePassphrase(strNewWalletPassphrase);
                    } catch (std::exception& e) {
                        LogPrintf("CWallet::ChangeWalletPassphrase - could not update passphrase in KeePass: Error: %s\n", e.what());
                        return false;
                    }
                }

                return true;
            }
        }
    }

    return false;
}

void CWallet::SetBestChain(const CBlockLocator& loc)
{
    CWalletDB walletdb(strWalletFile);
    walletdb.WriteBestBlock(loc);
}

bool CWallet::SetMinVersion(enum WalletFeature nVersion, CWalletDB* pwalletdbIn, bool fExplicit)
{
    LOCK(cs_wallet); //! nWalletVersion
    if (nWalletVersion >= nVersion)
        return true;

    //! when doing an explicit upgrade, if we pass the max version permitted, upgrade all the way
    if (fExplicit && nVersion > nWalletMaxVersion)
        nVersion = FEATURE_LATEST;

    nWalletVersion = nVersion;

    if (nVersion > nWalletMaxVersion)
        nWalletMaxVersion = nVersion;

    if (fFileBacked) {
        CWalletDB* pwalletdb = pwalletdbIn ? pwalletdbIn : new CWalletDB(strWalletFile);
        if (nWalletVersion > 40000)
            pwalletdb->WriteMinVersion(nWalletVersion);
        if (!pwalletdbIn)
            delete pwalletdb;
    }

    return true;
}

bool CWallet::SetMaxVersion(int nVersion)
{
    LOCK(cs_wallet); //! nWalletVersion, nWalletMaxVersion
    //! cannot downgrade below current version
    if (nWalletVersion > nVersion)
        return false;

    nWalletMaxVersion = nVersion;

    return true;
}

set<uint256> CWallet::GetConflicts(const uint256& txid) const
{
    set<uint256> result;
    AssertLockHeld(cs_wallet);

    std::map<uint256, CWalletTx>::const_iterator it = mapWallet.find(txid);
    if (it == mapWallet.end())
        return result;
    const CWalletTx& wtx = it->second;

    std::pair<TxSpends::const_iterator, TxSpends::const_iterator> range;

    BOOST_FOREACH (const CTxIn& txin, wtx.vin) {
        if (mapTxSpends.count(txin.prevout) <= 1)
            continue; //! No conflict if zero or one spends

        range = mapTxSpends.equal_range(txin.prevout);
        for (TxSpends::const_iterator it = range.first; it != range.second; ++it)
            result.insert(it->second);
    }
    return result;
}

void CWallet::SyncMetaData(pair<TxSpends::iterator, TxSpends::iterator> range)
{
    //! We want all the wallet transactions in range to have the same metadata as
    //! the oldest (smallest nOrderPos).
    //! So: find smallest nOrderPos:

    int nMinOrderPos = std::numeric_limits<int>::max();
    const CWalletTx* copyFrom = NULL;
    for (TxSpends::iterator it = range.first; it != range.second; ++it) {
        const uint256& hash = it->second;
        int n = mapWallet[hash].nOrderPos;
        if (n < nMinOrderPos) {
            nMinOrderPos = n;
            copyFrom = &mapWallet[hash];
        }
    }
    //! Now copy data from copyFrom to rest:
    for (TxSpends::iterator it = range.first; it != range.second; ++it) {
        const uint256& hash = it->second;
        CWalletTx* copyTo = &mapWallet[hash];
        if (copyFrom == copyTo)
            continue;
        copyTo->mapValue = copyFrom->mapValue;
        copyTo->vOrderForm = copyFrom->vOrderForm;
        //! fTimeReceivedIsTxTime not copied on purpose
        //! nTimeReceived not copied on purpose
        copyTo->nTimeSmart = copyFrom->nTimeSmart;
        copyTo->fFromMe = copyFrom->fFromMe;
        copyTo->strFromAccount = copyFrom->strFromAccount;
        //! nOrderPos not copied on purpose
        //! cached members not copied on purpose
    }
}

//! Outpoint is spent if any non-conflicted transaction
//! spends it:
bool CWallet::IsSpent(const uint256& hash, unsigned int n) const
{
    const COutPoint outpoint(hash, n);
    pair<TxSpends::const_iterator, TxSpends::const_iterator> range;
    range = mapTxSpends.equal_range(outpoint);

    for (TxSpends::const_iterator it = range.first; it != range.second; ++it) {
        const uint256& wtxid = it->second;
        std::map<uint256, CWalletTx>::const_iterator mit = mapWallet.find(wtxid);
        if (mit != mapWallet.end() && mit->second.GetDepthInMainChain() >= 0)
            return true; //! Spent
    }
    return false;
}

void CWallet::AddToSpends(const COutPoint& outpoint, const uint256& wtxid)
{
    mapTxSpends.insert(make_pair(outpoint, wtxid));

    pair<TxSpends::iterator, TxSpends::iterator> range;
    range = mapTxSpends.equal_range(outpoint);
    SyncMetaData(range);
}


void CWallet::AddToSpends(const uint256& wtxid)
{
    assert(mapWallet.count(wtxid));
    CWalletTx& thisTx = mapWallet[wtxid];
    if (thisTx.IsCoinBase()) //! Coinbases don't spend anything!
        return;

    BOOST_FOREACH (const CTxIn& txin, thisTx.vin)
        AddToSpends(txin.prevout, wtxid);
}

bool CWallet::EncryptWallet(const SecureString& strWalletPassphrase)
{
    if (IsCrypted())
        return false;

    CKeyingMaterial vMasterKey;
    RandAddSeedPerfmon();

    vMasterKey.resize(WALLET_CRYPTO_KEY_SIZE);
    GetRandBytes(&vMasterKey[0], WALLET_CRYPTO_KEY_SIZE);

    CMasterKey kMasterKey(nDerivationMethodIndex);
    RandAddSeedPerfmon();

    kMasterKey.vchSalt.resize(WALLET_CRYPTO_SALT_SIZE);
    GetRandBytes(&kMasterKey.vchSalt[0], WALLET_CRYPTO_SALT_SIZE);

    CCrypter crypter;
    int64_t nStartTime = GetTimeMillis();
    crypter.SetKeyFromPassphrase(strWalletPassphrase, kMasterKey.vchSalt, 25000, kMasterKey.nDerivationMethod);
    kMasterKey.nDeriveIterations = 2500000 / ((double)(GetTimeMillis() - nStartTime));

    nStartTime = GetTimeMillis();
    crypter.SetKeyFromPassphrase(strWalletPassphrase, kMasterKey.vchSalt, kMasterKey.nDeriveIterations, kMasterKey.nDerivationMethod);
    kMasterKey.nDeriveIterations = (kMasterKey.nDeriveIterations + kMasterKey.nDeriveIterations * 100 / ((double)(GetTimeMillis() - nStartTime))) / 2;

    if (kMasterKey.nDeriveIterations < 25000)
        kMasterKey.nDeriveIterations = 25000;

    LogPrintf("Encrypting Wallet with an nDeriveIterations of %i\n", kMasterKey.nDeriveIterations);

    if (!crypter.SetKeyFromPassphrase(strWalletPassphrase, kMasterKey.vchSalt, kMasterKey.nDeriveIterations, kMasterKey.nDerivationMethod))
        return false;
    if (!crypter.Encrypt(vMasterKey, kMasterKey.vchCryptedKey))
        return false;

    {
        LOCK(cs_wallet);
        mapMasterKeys[++nMasterKeyMaxID] = kMasterKey;
        if (fFileBacked)
        {
            assert(!pwalletdbEncryption);
            pwalletdbEncryption = new CWalletDB(strWalletFile);
            if (!pwalletdbEncryption->TxnBegin()) {
                delete pwalletdbEncryption;
                pwalletdbEncryption = NULL;
                return false;
            }
            pwalletdbEncryption->WriteMasterKey(nMasterKeyMaxID, kMasterKey);
        }

        if (!EncryptKeys(vMasterKey))
        {
            if (fFileBacked) {
                pwalletdbEncryption->TxnAbort();
                delete pwalletdbEncryption;
            }
            //! We now probably have half of our keys encrypted in memory, and half not...
            //! die and let the user reload their unencrypted wallet.
            assert(false);
        }

        std::set<CStealthAddress>::iterator it;
        for (it = stealthAddresses.begin(); it != stealthAddresses.end(); ++it) {
            if (it->scan_secret.size() < 32)
                continue; //! stealth address is not owned
            //! -- CStealthAddress is only sorted on spend_pubkey
            CStealthAddress& sxAddr = const_cast<CStealthAddress&>(*it);

            if (fDebug)
                LogPrintf("Encrypting stealth key %s\n", sxAddr.Encoded());

            std::vector<unsigned char> vchCryptedSecret;

            CSecret vchSecret;
            vchSecret.resize(32);
            memcpy(&vchSecret[0], &sxAddr.spend_secret[0], 32);

            uint256 iv = Hash(sxAddr.spend_pubkey.begin(), sxAddr.spend_pubkey.end());
            if (!EncryptSecret(vMasterKey, vchSecret, iv, vchCryptedSecret)) {
                LogPrintf("Error: Failed encrypting stealth key %s\n", sxAddr.Encoded());
                continue;
            };

            sxAddr.spend_secret = vchCryptedSecret;
            pwalletdbEncryption->WriteStealthAddress(sxAddr);
        };

        //! Encryption was introduced in version 0.4.0
        SetMinVersion(FEATURE_WALLETCRYPT, pwalletdbEncryption, true);

        if (fFileBacked)
        {
            if (!pwalletdbEncryption->TxnCommit()) {
                delete pwalletdbEncryption;
                //! We now have keys encrypted in memory, but no on disk...
                //! die to avoid confusion and let the user reload their unencrypted wallet.
                assert(false);
            }

            delete pwalletdbEncryption;
            pwalletdbEncryption = NULL;
        }

        Lock();
        Unlock(strWalletPassphrase);
        NewKeyPool();
        Lock();

        //! Need to completely rewrite the wallet file; if we don't, bdb might keep
        //! bits of the unencrypted private key in slack space in the database file.
        CDB::Rewrite(strWalletFile);

        //! Update KeePass if necessary
        if (GetBoolArg("-keepass", false)) {
            LogPrintf("CWallet::EncryptWallet - Updating KeePass with new passphrase");
            try {
                keePassInt.updatePassphrase(strWalletPassphrase);
            } catch (std::exception& e) {
                LogPrintf("CWallet::EncryptWallet - could not update passphrase in KeePass: Error: %s\n", e.what());
            }
        }
    }
    NotifyStatusChanged(this);

    return true;
}

int64_t CWallet::IncOrderPosNext(CWalletDB* pwalletdb)
{
    AssertLockHeld(cs_wallet); //! nOrderPosNext
    int64_t nRet = nOrderPosNext++;
    if (pwalletdb) {
        pwalletdb->WriteOrderPosNext(nOrderPosNext);
    } else {
        CWalletDB(strWalletFile).WriteOrderPosNext(nOrderPosNext);
    }
    return nRet;
}

CWallet::TxItems CWallet::OrderedTxItems(std::list<CAccountingEntry>& acentries, std::string strAccount)
{
    AssertLockHeld(cs_wallet); //! mapWallet
    CWalletDB walletdb(strWalletFile);

    //! First: get all CWalletTx and CAccountingEntry into a sorted-by-order multimap.
    TxItems txOrdered;

    //! Note: maintaining indices in the database of (account,time) --> txid and (account, time) --> acentry
    //! would make this much faster for applications that do this a lot.
    for (map<uint256, CWalletTx>::iterator it = mapWallet.begin(); it != mapWallet.end(); ++it) {
        CWalletTx* wtx = &((*it).second);
        txOrdered.insert(make_pair(wtx->nOrderPos, TxPair(wtx, (CAccountingEntry*)0)));
    }
    acentries.clear();
    walletdb.ListAccountCreditDebit(strAccount, acentries);
    BOOST_FOREACH (CAccountingEntry& entry, acentries) {
        txOrdered.insert(make_pair(entry.nOrderPos, TxPair((CWalletTx*)0, &entry)));
    }

    return txOrdered;
}

void CWallet::MarkDirty()
{
    {
        LOCK(cs_wallet);
        BOOST_FOREACH (PAIRTYPE(const uint256, CWalletTx) & item, mapWallet)
            item.second.MarkDirty();
    }
}

bool CWallet::AddToWallet(const CWalletTx& wtxIn, bool fFromLoadWallet)
{
    uint256 hash = wtxIn.GetHash();

    if (fFromLoadWallet) {
        mapWallet[hash] = wtxIn;
        mapWallet[hash].BindWallet(this);
        AddToSpends(hash);
    } else {
        LOCK(cs_wallet);
        //! Inserts only if not already there, returns tx inserted or tx found
        pair<map<uint256, CWalletTx>::iterator, bool> ret = mapWallet.insert(make_pair(hash, wtxIn));
        CWalletTx& wtx = (*ret.first).second;
        wtx.BindWallet(this);
        bool fInsertedNew = ret.second;
        if (fInsertedNew) {
            wtx.nTimeReceived = GetAdjustedTime();
            wtx.nOrderPos = IncOrderPosNext();

            wtx.nTimeSmart = wtx.nTimeReceived;
            if (wtxIn.hashBlock != 0) {
                if (mapBlockIndex.count(wtxIn.hashBlock)) {
                    int64_t latestNow = wtx.nTimeReceived;
                    int64_t latestEntry = 0;
                    {
                        //! Tolerate times up to the last timestamp in the wallet not more than 5 minutes into the future
                        int64_t latestTolerated = latestNow + 300;
                        std::list<CAccountingEntry> acentries;
                        TxItems txOrdered = OrderedTxItems(acentries);
                        for (TxItems::reverse_iterator it = txOrdered.rbegin(); it != txOrdered.rend(); ++it) {
                            CWalletTx* const pwtx = (*it).second.first;
                            if (pwtx == &wtx)
                                continue;
                            CAccountingEntry* const pacentry = (*it).second.second;
                            int64_t nSmartTime;
                            if (pwtx) {
                                nSmartTime = pwtx->nTimeSmart;
                                if (!nSmartTime)
                                    nSmartTime = pwtx->nTimeReceived;
                            } else
                                nSmartTime = pacentry->nTime;
                            if (nSmartTime <= latestTolerated) {
                                latestEntry = nSmartTime;
                                if (nSmartTime > latestNow)
                                    latestNow = nSmartTime;
                                break;
                            }
                        }
                    }

                    int64_t blocktime = mapBlockIndex[wtxIn.hashBlock]->GetBlockTime();
                    wtx.nTimeSmart = std::max(latestEntry, std::min(blocktime, latestNow));
                } else
                    LogPrintf("AddToWallet() : found %s in block %s not in index\n",
                              wtxIn.GetHash().ToString(),
                              wtxIn.hashBlock.ToString());
            }
            AddToSpends(hash);
        }

        bool fUpdated = false;
        if (!fInsertedNew) {
            //! Merge
            if (wtxIn.hashBlock != 0 && wtxIn.hashBlock != wtx.hashBlock) {
                wtx.hashBlock = wtxIn.hashBlock;
                fUpdated = true;
            }
            if (wtxIn.nIndex != -1 && (wtxIn.vMerkleBranch != wtx.vMerkleBranch || wtxIn.nIndex != wtx.nIndex)) {
                wtx.vMerkleBranch = wtxIn.vMerkleBranch;
                wtx.nIndex = wtxIn.nIndex;
                fUpdated = true;
            }
            if (wtxIn.fFromMe && wtxIn.fFromMe != wtx.fFromMe) {
                wtx.fFromMe = wtxIn.fFromMe;
                fUpdated = true;
            }
        }

        //! debug print
        LogPrintf("AddToWallet %s  %s%s\n", wtxIn.GetHash().ToString(), (fInsertedNew ? "new" : ""), (fUpdated ? "update" : ""));

        //! Write to disk
        if (fInsertedNew || fUpdated)
            if (!wtx.WriteToDisk())
                return false;

        //! If default receiving address gets used, replace it with a new one
        if (vchDefaultKey.IsValid()) {
            CScript scriptDefaultKey = GetScriptForDestination(vchDefaultKey.GetID());
            BOOST_FOREACH (const CTxOut& txout, wtx.vout) {
                if (txout.scriptPubKey == scriptDefaultKey) {
                    CPubKey newDefaultKey;
                    if (GetKeyFromPool(newDefaultKey)) {
                        SetDefaultKey(newDefaultKey);
                        SetAddressBook(vchDefaultKey.GetID(), "", "receive");
                    }
                }
            }
        }
        //! Break debit/credit balance caches:
        wtx.MarkDirty();

        //! Notify UI of new or updated transaction
        NotifyTransactionChanged(this, hash, fInsertedNew ? CT_NEW : CT_UPDATED);

        //! notify an external script when a wallet transaction comes in or is updated
        std::string strCmd = GetArg("-walletnotify", "");

        if (!strCmd.empty()) {
            boost::replace_all(strCmd, "%s", wtxIn.GetHash().GetHex());
            boost::thread t(runCommand, strCmd); //! thread runs free
        }
    }
    return true;
}
/**
* Add a transaction to the wallet, or update it.
* pblock is optional, but should be provided if the transaction is known to be in a block.
* If fUpdate is true, existing transactions will be updated.
 */
bool CWallet::AddToWalletIfInvolvingMe(const CTransaction& tx, const CBlock* pblock, bool fUpdate)
{
    {
        AssertLockHeld(cs_wallet);
        bool fExisted = mapWallet.count(tx.GetHash()) != 0;
        if (fExisted && !fUpdate)
            return false;

        mapValue_t mapNarr;
        FindStealthTransactions(tx, mapNarr);

        if (fExisted || IsMine(tx) || IsFromMe(tx)) {
            CWalletTx wtx(this, tx);

            if (!mapNarr.empty())
                wtx.mapValue.insert(mapNarr.begin(), mapNarr.end());

            //! Get merkle branch if transaction was found in a block
            if (pblock)
                wtx.SetMerkleBranch(pblock);
            return AddToWallet(wtx);
        }
    }
    return false;
}

void CWallet::SyncTransaction(const CTransaction& tx, const CBlock* pblock)
{
    LOCK2(cs_main, cs_wallet);
    if (!AddToWalletIfInvolvingMe(tx, pblock, true))
        return; //! Not one of ours
    /**
    * If a transaction changes 'conflicted' state, that changes the balance
    * available of the outputs it spends. So force those to be
    * recomputed, also:
     */
    BOOST_FOREACH (const CTxIn& txin, tx.vin) {
        if (mapWallet.count(txin.prevout.hash))
            mapWallet[txin.prevout.hash].MarkDirty();
    }
}

void CWallet::EraseFromWallet(const uint256& hash)
{
    if (!fFileBacked)
        return;
    {
        LOCK(cs_wallet);
        if (mapWallet.erase(hash))
            CWalletDB(strWalletFile).EraseTx(hash);
    }
    return;
}


isminetype CWallet::IsMine(const CTxIn& txin) const
{
    {
        LOCK(cs_wallet);
        map<uint256, CWalletTx>::const_iterator mi = mapWallet.find(txin.prevout.hash);
        if (mi != mapWallet.end()) {
            const CWalletTx& prev = (*mi).second;
            if (txin.prevout.n < prev.vout.size())
                return IsMine(prev.vout[txin.prevout.n]);
        }
        return ISMINE_NO;
    }
}

CAmount CWallet::GetDebit(const CTxIn& txin, const isminefilter& filter) const
{
    {
        LOCK(cs_wallet);
        map<uint256, CWalletTx>::const_iterator mi = mapWallet.find(txin.prevout.hash);
        if (mi != mapWallet.end()) {
            const CWalletTx& prev = (*mi).second;
            if (txin.prevout.n < prev.vout.size())
                if (IsMine(prev.vout[txin.prevout.n]) & filter)
                    return prev.vout[txin.prevout.n].nValue;
        }
    }
    return 0;
}


bool CWallet::IsDenominated(const CTxIn& txin) const
{
    {
        LOCK(cs_wallet);
        map<uint256, CWalletTx>::const_iterator mi = mapWallet.find(txin.prevout.hash);
        if (mi != mapWallet.end()) {
            const CWalletTx& prev = (*mi).second;
            if (txin.prevout.n < prev.vout.size())
                return IsDenominatedAmount(prev.vout[txin.prevout.n].nValue);
        }
    }
    return false;
}

bool CWallet::IsDenominatedAmount(int64_t nInputAmount) const
{
    BOOST_FOREACH (int64_t d, darkSendDenominations)
        if (nInputAmount == d)
            return true;
    return false;
}


bool CWallet::IsChange(const CTxOut& txout) const
{
    /**
    * TODO: fix handling of 'change' outputs. The assumption is that any
    * payment to a script that is ours, but is not in the address book
    * is change. That assumption is likely to break when we implement multisignature
    * wallets that return change back into a multi-signature-protected address;
    * a better way of identifying which outputs are 'the send' and which are
    * 'the change' will need to be implemented (maybe extend CWalletTx to remember
    * which output, if any, was change).
     */
    if (::IsMine(*this, txout.scriptPubKey)) {
        CTxDestination address;
        if (!ExtractDestination(txout.scriptPubKey, address))
            return true;

        LOCK(cs_wallet);
        if (!mapAddressBook.count(address))
            return true;
    }
    return false;
}

int64_t CWalletTx::GetTxTime() const
{
    int64_t n = nTimeSmart;
    return n ? n : nTimeReceived;
}

int CWalletTx::GetRequestCount() const
{
    //! Returns -1 if it wasn't being tracked
    int nRequests = -1;
    {
        LOCK(pwallet->cs_wallet);
        if (IsCoinBase() || IsCoinStake()) {
            //! Generated block
            if (hashBlock != 0) {
                map<uint256, int>::const_iterator mi = pwallet->mapRequestCount.find(hashBlock);
                if (mi != pwallet->mapRequestCount.end())
                    nRequests = (*mi).second;
            }
        } else {
            //! Did anyone request this transaction?
            map<uint256, int>::const_iterator mi = pwallet->mapRequestCount.find(GetHash());
            if (mi != pwallet->mapRequestCount.end()) {
                nRequests = (*mi).second;

                //! How about the block it's in?
                if (nRequests == 0 && hashBlock != 0) {
                    map<uint256, int>::const_iterator mi = pwallet->mapRequestCount.find(hashBlock);
                    if (mi != pwallet->mapRequestCount.end())
                        nRequests = (*mi).second;
                    else
                        nRequests = 1; //! If it's in someone else's block it must have got out
                }
            }
        }
    }
    return nRequests;
}

void CWalletTx::GetAmounts(list<COutputEntry>& listReceived, list<COutputEntry>& listSent, CAmount& nFee, string& strSentAccount, const isminefilter& filter) const
{
    LOCK(pwallet->cs_wallet);
    nFee = 0;
    listReceived.clear();
    listSent.clear();
    strSentAccount = strFromAccount;

    //! Compute fee:
    CAmount nDebit = GetDebit(filter);
    if (nDebit > 0) //! debit>0 means we signed/sent this transaction
    {
        CAmount nValueOut = GetValueOut();
        nFee = nDebit - nValueOut;
    }

    //! Sent/received.
    for (unsigned int i = 0; i < vout.size(); ++i) {
        const CTxOut& txout = vout[i];
        //! Skip special stake out
        if (txout.scriptPubKey.empty())
            continue;

<<<<<<< HEAD
        isminetype fIsMine = pwallet->IsMine(txout);
        //! Only need to handle txouts if AT LEAST one of these is true:
        //!   1) they debit from us (sent)
        //!   2) the output is to us (received)
        if (nDebit > 0) {
            //! Don't report 'change' txouts
            if (pwallet->IsChange(txout))
                continue;
        } else if (!(fIsMine & filter))
=======
        bool fIsMine;
        // Only need to handle txouts if AT LEAST one of these is true:
        //   1) they debit from us (sent)
        //   2) the output is to us (received)
        if (nDebit > 0)
        {
            // Don't report 'change' txouts
	    // MetrixNOTE: CoinControl possible fix related... with HD wallet we need to report change?
            //if (pwallet->IsChange(txout))
            //    continue;
            fIsMine = pwallet->IsMine(txout);
        }
        else if (!(fIsMine = pwallet->IsMine(txout)))
>>>>>>> 5999f853
            continue;

        //! In either case, we need to get the destination address
        CTxDestination address;
        if (!ExtractDestination(txout.scriptPubKey, address)) {
            LogPrintf("CWalletTx::GetAmounts: Unknown transaction type found, txid %s\n",
                      this->GetHash().ToString());
            address = CNoDestination();
        }

        COutputEntry output = {address, txout.nValue, (int)i};

        //! If we are debited by the transaction, add the output as a "sent" entry
        if (nDebit > 0)
            listSent.push_back(output);

        //! If we are receiving the output, add it as a "received" entry
        if (fIsMine & filter)
            listReceived.push_back(output);
    }
}

void CWalletTx::GetAccountAmounts(const string& strAccount, CAmount& nReceived, CAmount& nSent, CAmount& nFee, const isminefilter& filter) const
{
    LOCK(pwallet->cs_wallet);
    nReceived = nSent = nFee = 0;

    CAmount allFee;
    string strSentAccount;
    list<COutputEntry> listReceived;
    list<COutputEntry> listSent;
    GetAmounts(listReceived, listSent, allFee, strSentAccount, filter);

    if (strAccount == strSentAccount) {
        BOOST_FOREACH (const COutputEntry& s, listSent)
            nSent += s.amount;
        nFee = allFee;
    }
    {
        BOOST_FOREACH (const COutputEntry& r, listReceived) {
            if (pwallet->mapAddressBook.count(r.destination)) {
                map<CTxDestination, CAddressBookData>::const_iterator mi = pwallet->mapAddressBook.find(r.destination);
                if (mi != pwallet->mapAddressBook.end() && (*mi).second.name == strAccount)
                    nReceived += r.amount;
            } else if (strAccount.empty()) {
                nReceived += r.amount;
            }
        }
    }
}

bool CWalletTx::WriteToDisk()
{
    return CWalletDB(pwallet->strWalletFile).WriteTx(GetHash(), *this);
}

/**
* Scan the block chain (starting in pindexStart) for transactions
* from or to us. If fUpdate is true, found transactions that already
* exist in the wallet will be updated.
*/
int CWallet::ScanForWalletTransactions(CBlockIndex* pindexStart, bool fUpdate)
{
    int ret = 0;
    int64_t nNow = GetTime();

    CBlockIndex* pindex = pindexStart;
    {
        LOCK2(cs_main, cs_wallet);
        while (pindex) {
            //! no need to read and scan block, if block was created before
            //! our wallet birthday (as adjusted for block time variability)
            if (nTimeFirstKey && (pindex->GetBlockTime() < (nTimeFirstKey - 7200))) {
                pindex = chainActive.Next(pindex);
                continue;
            }

            CBlock block;
            ReadBlockFromDisk(block, pindex);
            BOOST_FOREACH (CTransaction& tx, block.vtx) {
                if (AddToWalletIfInvolvingMe(tx, &block, fUpdate))
                    ret++;
            }
            pindex = chainActive.Next(pindex);
            if (GetTime() >= nNow + 60) {
                nNow = GetTime();
                string strMsg = strprintf("Still rescanning. At block %d. Progress=%f%%\n", pindex->nHeight, Checkpoints::GuessVerificationProgress(pindex)*100);
                uiInterface.InitMessage(_(strMsg.c_str()));
            }
        }
    }
    return ret;
}

void CWallet::ReacceptWalletTransactions()
{
    LOCK2(cs_main, cs_wallet);
    BOOST_FOREACH (PAIRTYPE(const uint256, CWalletTx) & item, mapWallet) {
        const uint256& wtxid = item.first;
        CWalletTx& wtx = item.second;
        assert(wtx.GetHash() == wtxid);

        int nDepth = wtx.GetDepthInMainChain();

        if (!wtx.IsCoinBase() && !wtx.IsCoinStake() && nDepth < 0) {
            //! Try to add to memory pool
            LOCK(mempool.cs);
            wtx.AcceptToMemoryPool(false);
        }
    }
}

void CWalletTx::RelayWalletTransaction()
{
    if (!IsCoinBase() && !IsCoinStake()) {
        if (GetDepthInMainChain() == 0) {
            LogPrintf("Relaying wtx %s\n", GetHash().ToString());
            RelayTransaction((CTransaction) * this);
        }
    }
}

set<uint256> CWalletTx::GetConflicts() const
{
    set<uint256> result;
    if (pwallet != NULL) {
        uint256 myHash = GetHash();
        result = pwallet->GetConflicts(myHash);
        result.erase(myHash);
    }
    return result;
}

void CWallet::ResendWalletTransactions(bool fForce)
{
    //! Do this infrequently and randomly to avoid giving away
    //! that these are our transactions.
    if (!fForce) {
        if (GetTime() < nNextResend)
            return;
        bool fFirst = (nNextResend == 0);
        nNextResend = GetTime() + GetRand(30 * 60);
        if (fFirst)
            return;

        //! Only do it if there's been a new block since last time
        if (nTimeBestReceived < nLastResend)
            return;
        nLastResend = GetTime();
    }

    //! Rebroadcast any of our txes that aren't in a block yet
    LogPrintf("ResendWalletTransactions()\n");
    {
        LOCK(cs_wallet);
        //! Sort them in chronological order
        multimap<unsigned int, CWalletTx*> mapSorted;
        BOOST_FOREACH (PAIRTYPE(const uint256, CWalletTx) & item, mapWallet) {
            CWalletTx& wtx = item.second;
            //! Don't rebroadcast until it's had plenty of time that
            //! it should have gotten in already by now.
            if (nTimeBestReceived - (int64_t)wtx.nTimeReceived > 5 * 60)
                mapSorted.insert(make_pair(wtx.nTimeReceived, &wtx));
        }
        BOOST_FOREACH (PAIRTYPE(const unsigned int, CWalletTx*) & item, mapSorted) {
            CWalletTx& wtx = *item.second;
            wtx.RelayWalletTransaction();
        }
    }
}


/** @defgroup Actions
 *
 * @{
 */

CAmount CWalletTx::GetAvailableCredit(bool fUseCache, const isminefilter& filter) const
{
    if (pwallet == 0)
        return 0;

    //! Must wait until coinbase is safely deep enough in the chain before valuing it
    if ((IsCoinBase() || IsCoinStake()) && GetBlocksToMaturity() > 0)
        return 0;

    CAmount* cache=NULL;
    bool* cache_used=NULL;

    if (filter == ISMINE_SPENDABLE) {
        cache = &nAvailableCreditCached;
        cache_used = &fAvailableCreditCached;
    }

    if (fUseCache && cache_used && *cache_used) {
        return *cache;
    }

    CAmount nCredit = 0;
    uint256 hashTx = GetHash();
    for (unsigned int i = 0; i < vout.size(); i++) {
        if (!pwallet->IsSpent(hashTx, i)) {
            const CTxOut& txout = vout[i];
            nCredit += pwallet->GetCredit(txout, filter);
            if (!MoneyRange(nCredit))
                throw std::runtime_error("CWalletTx::GetAvailableCredit() : value out of range");
        }
    }

    if (cache) {
        *cache = nCredit;
        *cache_used = true;
    }
    return nCredit;
}

CAmount CWalletTx::GetAvailableWatchOnlyCredit(const bool& fUseCache) const
{
    if (pwallet == 0)
        return 0;

    //! Must wait until coinbase is safely deep enough in the chain before valuing it
    if (IsCoinBase() && GetBlocksToMaturity() > 0)
        return 0;

    if (fUseCache && fAvailableWatchCreditCached)
        return nAvailableWatchCreditCached;

    CAmount nCredit = 0;
    for (unsigned int i = 0; i < vout.size(); i++) {
        if (!pwallet->IsSpent(GetHash(), i)) {
            const CTxOut& txout = vout[i];
            nCredit += pwallet->GetCredit(txout, ISMINE_WATCH_ONLY);
            if (!MoneyRange(nCredit))
                throw std::runtime_error("CWalletTx::GetAvailableCredit() : value out of range");
        }
    }

    nAvailableWatchCreditCached = nCredit;
    fAvailableWatchCreditCached = true;
    return nCredit;
}

CAmount CWallet::GetBalance(const isminefilter& filter) const
{
    CAmount nTotal = 0;
    {
        LOCK2(cs_main, cs_wallet);
        for (map<uint256, CWalletTx>::const_iterator it = mapWallet.begin(); it != mapWallet.end(); ++it) {
            const CWalletTx* pcoin = &(*it).second;
            if (pcoin->IsTrusted()) {
                nTotal += pcoin->GetAvailableCredit(true, filter);
            }
        }
    }

    return nTotal;
}

CAmount CWallet::GetBalanceNoLocks() const
{
    CAmount nTotal = 0;
    {
        for (map<uint256, CWalletTx>::const_iterator it = mapWallet.begin(); it != mapWallet.end(); ++it) {
            const CWalletTx* pcoin = &(*it).second;
            if (pcoin->IsTrusted())
                nTotal += pcoin->GetAvailableCredit();
        }
    }

    return nTotal;
}

CAmount CWallet::GetAnonymizedBalance() const
{
    CAmount nTotal = 0;
    {
        LOCK(cs_wallet);
        for (map<uint256, CWalletTx>::const_iterator it = mapWallet.begin(); it != mapWallet.end(); ++it) {
            const uint256& wtxid = it->first;
            const CWalletTx* pcoin = &(*it).second;

            if (pcoin->IsTrusted()) {
                int nDepth = pcoin->GetDepthInMainChain();

                for (unsigned int i = 0; i < pcoin->vout.size(); i++) {
                    bool mine = IsMine(pcoin->vout[i]);

                    COutput out = COutput(pcoin, i, nDepth, mine);
                    CTxIn vin = CTxIn(out.tx->GetHash(), out.i);

                    if (IsSpent(wtxid, i) || !IsMine(pcoin->vout[i]) || !IsDenominated(vin))
                        continue;

                    int rounds = GetInputDarksendRounds(vin);
                    if (rounds >= nDarksendRounds) {
                        nTotal += pcoin->vout[i].nValue;
                    }
                }
            }
        }
    }

    return nTotal;
}

double CWallet::GetAverageAnonymizedRounds() const
{
    double fTotal = 0;
    double fCount = 0;

    {
        LOCK(cs_wallet);
        for (map<uint256, CWalletTx>::const_iterator it = mapWallet.begin(); it != mapWallet.end(); ++it) {
            const uint256& wtxid = it->first;
            const CWalletTx* pcoin = &(*it).second;

            if (pcoin->IsTrusted()) {
                int nDepth = pcoin->GetDepthInMainChain();

                for (unsigned int i = 0; i < pcoin->vout.size(); i++) {
                    bool mine = IsMine(pcoin->vout[i]);

                    COutput out = COutput(pcoin, i, nDepth, mine);
                    CTxIn vin = CTxIn(out.tx->GetHash(), out.i);

                    if (IsSpent(wtxid, i) || !IsMine(pcoin->vout[i]) || !IsDenominated(vin))
                        continue;

                    int rounds = GetInputDarksendRounds(vin);
                    fTotal += (float)rounds;
                    fCount += 1;
                }
            }
        }
    }

    if (fCount == 0)
        return 0;

    return fTotal / fCount;
}

CAmount CWallet::GetNormalizedAnonymizedBalance() const
{
    CAmount nTotal = 0;

    {
        LOCK(cs_wallet);
        for (map<uint256, CWalletTx>::const_iterator it = mapWallet.begin(); it != mapWallet.end(); ++it) {
            const uint256& wtxid = it->first;
            const CWalletTx* pcoin = &(*it).second;

            if (pcoin->IsTrusted()) {
                int nDepth = pcoin->GetDepthInMainChain();

                for (unsigned int i = 0; i < pcoin->vout.size(); i++) {
                    bool mine = IsMine(pcoin->vout[i]);
                    COutput out = COutput(pcoin, i, nDepth, mine);
                    CTxIn vin = CTxIn(out.tx->GetHash(), out.i);

                    if (IsSpent(wtxid, i) || !IsMine(pcoin->vout[i]) || !IsDenominated(vin))
                        continue;

                    int rounds = GetInputDarksendRounds(vin);
                    nTotal += pcoin->vout[i].nValue * rounds / nDarksendRounds;
                }
            }
        }
    }

    return nTotal;
}

CAmount CWallet::GetDenominatedBalance(bool onlyDenom, bool onlyUnconfirmed) const
{
    CAmount nTotal = 0;
    {
        LOCK(cs_wallet);
        for (map<uint256, CWalletTx>::const_iterator it = mapWallet.begin(); it != mapWallet.end(); ++it) {
            const uint256& wtxid = it->first;
            const CWalletTx* pcoin = &(*it).second;

            int nDepth = pcoin->GetDepthInMainChain();

            //! skip conflicted
            if (nDepth < 0)
                continue;

            bool unconfirmed = (!IsFinalTx(*pcoin) || (!pcoin->IsTrusted() && nDepth == 0));
            if (onlyUnconfirmed != unconfirmed)
                continue;

            for (unsigned int i = 0; i < pcoin->vout.size(); i++) {
                if (IsSpent(wtxid, i))
                    continue;
                if (!IsMine(pcoin->vout[i]))
                    continue;
                if (onlyDenom != IsDenominatedAmount(pcoin->vout[i].nValue))
                    continue;

                nTotal += pcoin->vout[i].nValue;
            }
        }
    }

    return nTotal;
}


CAmount CWallet::GetUnconfirmedBalance() const
{
    CAmount nTotal = 0;
    {
        LOCK2(cs_main, cs_wallet);
        for (map<uint256, CWalletTx>::const_iterator it = mapWallet.begin(); it != mapWallet.end(); ++it) {
            const CWalletTx* pcoin = &(*it).second;
            if (!IsFinalTx(*pcoin) || (!pcoin->IsTrusted() && pcoin->GetDepthInMainChain() == 0))
                nTotal += pcoin->GetAvailableCredit();
        }
    }
    return nTotal;
}

CAmount CWallet::GetImmatureBalance() const
{
    CAmount nTotal = 0;
    {
        LOCK2(cs_main, cs_wallet);
        for (map<uint256, CWalletTx>::const_iterator it = mapWallet.begin(); it != mapWallet.end(); ++it) {
            const CWalletTx* pcoin = &(*it).second;
            nTotal += pcoin->GetImmatureCredit();
        }
    }
    return nTotal;
}

CAmount CWallet::GetWatchOnlyBalance() const
{
    CAmount nTotal = 0;
    {
        LOCK2(cs_main, cs_wallet);
        for (map<uint256, CWalletTx>::const_iterator it = mapWallet.begin(); it != mapWallet.end(); ++it) {
            const CWalletTx* pcoin = &(*it).second;
            if (pcoin->IsTrusted())
                nTotal += pcoin->GetAvailableWatchOnlyCredit();
        }
    }
    return nTotal;
}

CAmount CWallet::GetUnconfirmedWatchOnlyBalance() const
{
    CAmount nTotal = 0;
    {
        LOCK2(cs_main, cs_wallet);
        for (map<uint256, CWalletTx>::const_iterator it = mapWallet.begin(); it != mapWallet.end(); ++it) {
            const CWalletTx* pcoin = &(*it).second;
            if (!IsFinalTx(*pcoin) || (!pcoin->IsTrusted() && pcoin->GetDepthInMainChain() == 0))
                nTotal += pcoin->GetAvailableWatchOnlyCredit();
        }
    }
    return nTotal;
}

CAmount CWallet::GetImmatureWatchOnlyBalance() const
{
    CAmount nTotal = 0;
    {
        LOCK2(cs_main, cs_wallet);
        for (map<uint256, CWalletTx>::const_iterator it = mapWallet.begin(); it != mapWallet.end(); ++it) {
            const CWalletTx* pcoin = &(*it).second;
            nTotal += pcoin->GetImmatureWatchOnlyCredit();
        }
    }
    return nTotal;
}

//! populate vCoins with vector of available COutputs.
void CWallet::AvailableCoins(
    vector<COutput>& vCoins,
    bool fOnlyConfirmed,
    const CCoinControl* coinControl,
    bool fIncludeZeroValue,
    AvailableCoinsType coin_type,
    bool useIX,
    int nWatchonlyConfig,
    bool includeLocked) const
{
    vCoins.clear();

    {
        LOCK2(cs_main, cs_wallet);
        for (map<uint256, CWalletTx>::const_iterator it = mapWallet.begin(); it != mapWallet.end(); ++it) {
            const uint256& wtxid = it->first;
            const CWalletTx* pcoin = &(*it).second;

            if (!IsFinalTx(*pcoin))
                continue;

            if (fOnlyConfirmed && !pcoin->IsTrusted())
                continue;

            if ((pcoin->IsCoinStake() || pcoin->IsCoinBase()) && pcoin->GetBlocksToMaturity() > 0)
                continue;

            int nDepth = pcoin->GetDepthInMainChain();
<<<<<<< HEAD
            if (nDepth <= 0) //! MetrixNOTE: coincontrol fix / ignore 0 confirm
=======
            if (nDepth <= 0) // MetrixNOTE: coincontrol fix / ignore 0 confirm 
>>>>>>> 5999f853
                continue;

            //! do not use IX for inputs that have less then 6 blockchain confirmations
            if (useIX && nDepth < 6)
                continue;

            for (unsigned int i = 0; i < pcoin->vout.size(); i++) {
                bool found = false;
                if (coin_type == ONLY_DENOMINATED) {
                    //! should make this a vector

                    found = IsDenominatedAmount(pcoin->vout[i].nValue);
                } else if (coin_type == ONLY_NONDENOMINATED || coin_type == ONLY_NONDENOMINATED_NOTMN) {
                    found = true;
                    if (IsCollateralAmount(pcoin->vout[i].nValue))
                        continue; //! do not use collateral amounts
                    found = !IsDenominatedAmount(pcoin->vout[i].nValue);
                    if (found && coin_type == ONLY_NONDENOMINATED_NOTMN)
                        found = (pcoin->vout[i].nValue != 500 * COIN); //! do not use MN funds
                } else {
                    found = true;
                }
                if (!found)
                    continue;

                isminetype mine = IsMine(pcoin->vout[i]);
                if (IsSpent(wtxid, i))
                    continue;
                if (mine == ISMINE_NO)
                    continue;

                if (mine == ISMINE_SPENDABLE && nWatchonlyConfig == 2)
                    continue;

                if (mine == ISMINE_WATCH_ONLY && nWatchonlyConfig == 1)
                    continue;

                if (!includeLocked && IsLockedCoin((*it).first, i))
                    continue;
                if (pcoin->vout[i].nValue <= 0 && !fIncludeZeroValue)
                    continue;
                if (coinControl && coinControl->HasSelected() && !coinControl->fAllowOtherInputs && !coinControl->IsSelected((*it).first, i))
                    continue;

                bool fIsSpendable = false;
                if ((mine & ISMINE_SPENDABLE) != ISMINE_NO)
                    fIsSpendable = true;

                vCoins.push_back(COutput(pcoin, i, nDepth, fIsSpendable));
            }
        }
    }
}

/**
* check to see if the coins earned masternode rewards
* this will prevent unfair payments on masternode owners
* attempting to also earn POS rewards
*/
bool CWallet::HasMasternodePayment(const CTxOut vout, int nDepth) const
{
    if (IsValidMasternodeCollateral(vout.nValue, chainActive.Tip())) {
        LOCK(cs_wallet);
        for (map<uint256, CWalletTx>::const_iterator it = mapWallet.begin(); it != mapWallet.end(); ++it) {
            const CWalletTx* pcoin = &(*it).second;

            if (pcoin->IsCoinStake()) {
                CScript payee;
                if (pcoin->vout.size() == 3) {
                    payee = pcoin->vout[2].scriptPubKey;
                } else if (pcoin->vout.size() == 4) {
                    payee = pcoin->vout[3].scriptPubKey;
                }
                if (pcoin->GetDepthInMainChain() < nDepth && vout.scriptPubKey == payee) {
                    return true;
                }
            }
        }
    }
    return false;
}

void CWallet::AvailableCoinsForStaking(vector<COutput>& vCoins, unsigned int nSpendTime) const
{
    vCoins.clear();

    {
        LOCK2(cs_main, cs_wallet);
        for (map<uint256, CWalletTx>::const_iterator it = mapWallet.begin(); it != mapWallet.end(); ++it) {
            const uint256& wtxid = it->first;
            const CWalletTx* pcoin = &(*it).second;

            //! Filtering by tx timestamp instead of block timestamp may give false positives but never false negatives
            if (pcoin->nTime + nStakeMinAge > nSpendTime)
                continue;

            if (pcoin->GetBlocksToMaturity() > 0)
                continue;

            int nDepth = pcoin->GetDepthInMainChain();
            if (nDepth < 1)
                continue;

            for (unsigned int i = 0; i < pcoin->vout.size(); i++)
                if (!IsLockedCoin((*it).first, i) && !IsSpent(wtxid, i) && IsMine(pcoin->vout[i]) && pcoin->vout[i].nValue >= nMinimumInputValue && !HasMasternodePayment(pcoin->vout[i], nDepth))
                    vCoins.push_back(COutput(pcoin, i, nDepth, true));
        }
    }
}

static void ApproximateBestSubset(vector<pair<CAmount, pair<const CWalletTx*, unsigned int> > > vValue, CAmount nTotalLower, CAmount nTargetValue, vector<char>& vfBest, CAmount& nBest, int iterations = 1000)
{
    vector<char> vfIncluded;

    vfBest.assign(vValue.size(), true);
    nBest = nTotalLower;

    seed_insecure_rand();

    for (int nRep = 0; nRep < iterations && nBest != nTargetValue; nRep++) {
        vfIncluded.assign(vValue.size(), false);
        CAmount nTotal = 0;
        bool fReachedTarget = false;
        for (int nPass = 0; nPass < 2 && !fReachedTarget; nPass++) {
            for (unsigned int i = 0; i < vValue.size(); i++) {
                /**
                * The solver here uses a randomized algorithm,
                * the randomness serves no real security purpose but is just
                * needed to prevent degenerate behavior and it is important
                * that the rng fast. We do not use a constant random sequence,
                * because there may be some privacy improvement by making
                * the selection random.
                 */
                if (nPass == 0 ? insecure_rand() & 1 : !vfIncluded[i]) {
                    nTotal += vValue[i].first;
                    vfIncluded[i] = true;
                    if (nTotal >= nTargetValue) {
                        fReachedTarget = true;
                        if (nTotal < nBest) {
                            nBest = nTotal;
                            vfBest = vfIncluded;
                        }
                        nTotal -= vValue[i].first;
                        vfIncluded[i] = false;
                    }
                }
            }
        }
    }
}

//! ppcoin: total coins staked (non-spendable until maturity)
CAmount CWallet::GetStake() const
{
    CAmount nTotal = 0;
    LOCK2(cs_main, cs_wallet);
    for (map<uint256, CWalletTx>::const_iterator it = mapWallet.begin(); it != mapWallet.end(); ++it) {
        const CWalletTx* pcoin = &(*it).second;
        if (pcoin->IsCoinStake() && pcoin->GetBlocksToMaturity() > 0 && pcoin->GetDepthInMainChain() > 0)
            nTotal += CWallet::GetCredit(*pcoin, ISMINE_SPENDABLE);
    }
    return nTotal;
}

CAmount CWallet::GetNewMint() const
{
    CAmount nTotal = 0;
    LOCK2(cs_main, cs_wallet);
    for (map<uint256, CWalletTx>::const_iterator it = mapWallet.begin(); it != mapWallet.end(); ++it) {
        const CWalletTx* pcoin = &(*it).second;
        if (pcoin->IsCoinBase() && pcoin->GetBlocksToMaturity() > 0 && pcoin->GetDepthInMainChain() > 0)
            nTotal += CWallet::GetCredit(*pcoin, ISMINE_SPENDABLE);
    }
    return nTotal;
}

struct LargerOrEqualThanThreshold {
    int64_t threshold;
    LargerOrEqualThanThreshold(int64_t threshold) : threshold(threshold) {}
    bool operator()(pair<pair<int64_t, int64_t>, pair<const CWalletTx*, unsigned int> > const& v) const { return v.first.first >= threshold; }
};

bool CWallet::SelectCoinsMinConfByCoinAge(const CAmount& nTargetValue, unsigned int nSpendTime, int nConfMine, int nConfTheirs, std::vector<COutput> vCoins, set<pair<const CWalletTx*, unsigned int> >& setCoinsRet, CAmount& nValueRet) const
{
    setCoinsRet.clear();
    nValueRet = 0;

    vector<pair<COutput, uint64_t> > mCoins;
    BOOST_FOREACH (const COutput& out, vCoins) {
        mCoins.push_back(std::make_pair(out, CoinWeightCost(out)));
    }

    //! List of values less than target
    pair<pair<CAmount, CAmount>, pair<const CWalletTx*, unsigned int> > coinLowestLarger;
    coinLowestLarger.first.second = std::numeric_limits<CAmount>::max();
    coinLowestLarger.second.first = NULL;
    vector<pair<pair<CAmount, CAmount>, pair<const CWalletTx*, unsigned int> > > vValue;
    CAmount nTotalLower = 0;
    boost::sort(mCoins, boost::bind(&std::pair<COutput, uint64_t>::second, _1) < boost::bind(&std::pair<COutput, uint64_t>::second, _2));

    BOOST_FOREACH (const PAIRTYPE(COutput, uint64_t) & output, mCoins) {
        const CWalletTx* pcoin = output.first.tx;

        if (output.first.nDepth < (pcoin->IsFromMe(ISMINE_ALL) ? nConfMine : nConfTheirs))
            continue;

        int i = output.first.i;

        //! Follow the timestamp rules
        if (pcoin->nTime > nSpendTime)
            continue;

        CAmount n = pcoin->vout[i].nValue;

        pair<pair<CAmount, CAmount>, pair<const CWalletTx*, unsigned int> > coin = make_pair(make_pair(n, output.second), make_pair(pcoin, i));

        if (n < nTargetValue + CENT) {
            vValue.push_back(coin);
            nTotalLower += n;
        } else if (output.second < (uint64_t)coinLowestLarger.first.second) {
            coinLowestLarger = coin;
        }
    }

    if (nTotalLower < nTargetValue) {
        if (coinLowestLarger.second.first == NULL)
            return false;
        setCoinsRet.insert(coinLowestLarger.second);
        nValueRet += coinLowestLarger.first.first;
        return true;
    }

    //! Calculate dynamic programming matrix
    CAmount nTotalValue = vValue[0].first.first;
    int64_t nGCD = vValue[0].first.first;
    for (unsigned int i = 1; i < vValue.size(); ++i) {
        nGCD = gcd(vValue[i].first.first, nGCD);
        nTotalValue += vValue[i].first.first;
    }
    nGCD = gcd(nTargetValue, nGCD);
    int64_t denom = nGCD;
    const int64_t k = 25;
    const int64_t approx = int64_t(vValue.size() * (nTotalValue - nTargetValue)) / k;
    if (approx > nGCD) {
        denom = approx; //! apply approximation
    }
    if (fDebug)
        cerr << "nGCD " << nGCD << " denom " << denom << " k " << k << endl;

    if (nTotalValue == nTargetValue) {
        for (unsigned int i = 0; i < vValue.size(); ++i) {
            setCoinsRet.insert(vValue[i].second);
        }
        nValueRet = nTotalValue;
        return true;
    }

    size_t nBeginBundles = vValue.size();
    size_t nTotalCoinValues = vValue.size();
    size_t nBeginCoinValues = 0;
    int64_t costsum = 0;
    vector<vector<pair<pair<int64_t, int64_t>, pair<const CWalletTx*, unsigned int> > >::iterator> vZeroValueBundles;
    if (denom != nGCD) {
        //! All coin outputs that with zero value will always be added by the dynamic programming routine
        //! So we collect them into bundles of value denom
        vector<pair<pair<int64_t, int64_t>, pair<const CWalletTx*, unsigned int> > >::iterator itZeroValue = std::stable_partition(vValue.begin(), vValue.end(), LargerOrEqualThanThreshold(denom));
        vZeroValueBundles.push_back(itZeroValue);
        pair<int64_t, int64_t> pBundle = make_pair(0, 0);
        nBeginBundles = itZeroValue - vValue.begin();
        nTotalCoinValues = nBeginBundles;
        while (itZeroValue != vValue.end()) {
            pBundle.first += itZeroValue->first.first;
            pBundle.second += itZeroValue->first.second;
            itZeroValue++;
            if (pBundle.first >= denom) {
                vZeroValueBundles.push_back(itZeroValue);
                vValue[nTotalCoinValues].first = pBundle;
                pBundle = make_pair(0, 0);
                nTotalCoinValues++;
            }
        }
        //! We need to recalculate the total coin value due to truncation of integer division
        nTotalValue = 0;
        for (unsigned int i = 0; i < nTotalCoinValues; ++i) {
            nTotalValue += vValue[i].first.first / denom;
        }
        //! Check if dynamic programming is still applicable with the approximation
        if (nTargetValue / denom >= nTotalValue) {
            //! We lose too much coin value through the approximation, i.e. the residual of the previous recalculation is too large
            //! Since the partitioning of the previously sorted list is stable, we can just pick the first coin outputs in the list until we have a valid target value
            for (; nBeginCoinValues < nTotalCoinValues && (nTargetValue - nValueRet) / denom >= nTotalValue; ++nBeginCoinValues) {
                if (nBeginCoinValues >= nBeginBundles) {
                    if (fDebug)
                        cerr << "prepick bundle item " << FormatMoney(vValue[nBeginCoinValues].first.first) << " normalized " << vValue[nBeginCoinValues].first.first / denom << " cost " << vValue[nBeginCoinValues].first.second << endl;
                    const size_t nBundle = nBeginCoinValues - nBeginBundles;
                    for (vector<pair<pair<int64_t, int64_t>, pair<const CWalletTx*, unsigned int> > >::iterator it = vZeroValueBundles[nBundle]; it != vZeroValueBundles[nBundle + 1]; ++it) {
                        setCoinsRet.insert(it->second);
                    }
                } else {
                    if (fDebug)
                        cerr << "prepicking " << FormatMoney(vValue[nBeginCoinValues].first.first) << " normalized " << vValue[nBeginCoinValues].first.first / denom << " cost " << vValue[nBeginCoinValues].first.second << endl;
                    setCoinsRet.insert(vValue[nBeginCoinValues].second);
                }
                nTotalValue -= vValue[nBeginCoinValues].first.first / denom;
                nValueRet += vValue[nBeginCoinValues].first.first;
                costsum += vValue[nBeginCoinValues].first.second;
            }
            if (nValueRet >= nTargetValue) {
                if (fDebug)
                    cerr << "Done without dynprog: "
                         << "requested " << FormatMoney(nTargetValue) << "\tnormalized " << nTargetValue / denom + (nTargetValue % denom != 0 ? 1 : 0) << "\tgot " << FormatMoney(nValueRet) << "\tcost " << costsum << endl;
                return true;
            }
        }
    } else {
        nTotalValue /= denom;
    }

    uint64_t nAppend = 1;
    if ((nTargetValue - nValueRet) % denom != 0) {
        //! We need to decrease the capacity because of integer truncation
        nAppend--;
    }

    //! The capacity (number of columns) corresponds to the amount of coin value we are allowed to discard
    boost::numeric::ublas::matrix<uint64_t> M((nTotalCoinValues - nBeginCoinValues) + 1, (nTotalValue - (nTargetValue - nValueRet) / denom) + nAppend, std::numeric_limits<int64_t>::max());
    boost::numeric::ublas::matrix<unsigned int> B((nTotalCoinValues - nBeginCoinValues) + 1, (nTotalValue - (nTargetValue - nValueRet) / denom) + nAppend);
    for (unsigned int j = 0; j < M.size2(); ++j) {
        M(0, j) = 0;
    }
    for (unsigned int i = 1; i < M.size1(); ++i) {
        uint64_t nWeight = vValue[nBeginCoinValues + i - 1].first.first / denom;
        uint64_t nValue = vValue[nBeginCoinValues + i - 1].first.second;
        //! cerr << "Weight " << nWeight << " Value " << nValue << endl;
        for (unsigned int j = 0; j < M.size2(); ++j) {
            B(i, j) = j;
            if (nWeight <= j) {
                uint64_t nStep = M(i - 1, j - nWeight) + nValue;
                if (M(i - 1, j) >= nStep) {
                    M(i, j) = M(i - 1, j);
                } else {
                    M(i, j) = nStep;
                    B(i, j) = j - nWeight;
                }
            } else {
                M(i, j) = M(i - 1, j);
            }
        }
    }
    //! Trace back optimal solution
    int64_t nPrev = M.size2() - 1;
    for (unsigned int i = M.size1() - 1; i > 0; --i) {
        //! cerr << i - 1 << " " << vValue[i - 1].second.second << " " << vValue[i - 1].first.first << " " << vValue[i - 1].first.second << " " << nTargetValue << " " << nPrev << " " << (nPrev == B(i, nPrev) ? "XXXXXXXXXXXXXXX" : "") << endl;
        if (nPrev == B(i, nPrev)) {
            const size_t nValue = nBeginCoinValues + i - 1;
            //! Check if this is a bundle
            if (nValue >= nBeginBundles) {
                if (fDebug)
                    cerr << "pick bundle item " << FormatMoney(vValue[nValue].first.first) << " normalized " << vValue[nValue].first.first / denom << " cost " << vValue[nValue].first.second << endl;
                const size_t nBundle = nValue - nBeginBundles;
                for (vector<pair<pair<int64_t, int64_t>, pair<const CWalletTx*, unsigned int> > >::iterator it = vZeroValueBundles[nBundle]; it != vZeroValueBundles[nBundle + 1]; ++it) {
                    setCoinsRet.insert(it->second);
                }
            } else {
                if (fDebug)
                    cerr << "pick " << nValue << " value " << FormatMoney(vValue[nValue].first.first) << " normalized " << vValue[nValue].first.first / denom << " cost " << vValue[nValue].first.second << endl;
                setCoinsRet.insert(vValue[nValue].second);
            }
            nValueRet += vValue[nValue].first.first;
            costsum += vValue[nValue].first.second;
        }
        nPrev = B(i, nPrev);
    }
    if (nValueRet < nTargetValue && !vZeroValueBundles.empty()) {
        //! If we get here it means that there are either not sufficient funds to pay the transaction or that there are small coin outputs left that couldn't be bundled
        //! We try to fulfill the request by adding these small coin outputs
        for (vector<pair<pair<int64_t, int64_t>, pair<const CWalletTx*, unsigned int> > >::iterator it = vZeroValueBundles.back(); it != vValue.end() && nValueRet < nTargetValue; ++it) {
            setCoinsRet.insert(it->second);
            nValueRet += it->first.first;
        }
    }
    if (fDebug)
        cerr << "requested " << FormatMoney(nTargetValue) << "\tnormalized " << nTargetValue / denom + (nTargetValue % denom != 0 ? 1 : 0) << "\tgot " << FormatMoney(nValueRet) << "\tcost " << costsum << endl;
    if (fDebug)
        cerr << "M " << M.size1() << "x" << M.size2() << "; vValue.size() = " << vValue.size() << endl;
    return true;
}

//! TODO: find appropriate place for this sort function
//! move denoms down
bool less_then_denom(const COutput& out1, const COutput& out2)
{
    const CWalletTx* pcoin1 = out1.tx;
    const CWalletTx* pcoin2 = out2.tx;

    bool found1 = false;
    bool found2 = false;
    BOOST_FOREACH (int64_t d, darkSendDenominations) //! loop through predefined denoms
    {
        if (pcoin1->vout[out1.i].nValue == d)
            found1 = true;
        if (pcoin2->vout[out2.i].nValue == d)
            found2 = true;
    }
    return (!found1 && found2);
}

bool CWallet::SelectCoinsMinConf(const CAmount& nTargetValue, unsigned int nSpendTime, int nConfMine, int nConfTheirs, vector<COutput> vCoins, set<pair<const CWalletTx*, unsigned int> >& setCoinsRet, CAmount& nValueRet) const
{
    setCoinsRet.clear();
    nValueRet = 0;

    //! List of values less than target
    pair<CAmount, pair<const CWalletTx*, unsigned int> > coinLowestLarger;
    coinLowestLarger.first = std::numeric_limits<CAmount>::max();
    coinLowestLarger.second.first = NULL;
    vector<pair<CAmount, pair<const CWalletTx*, unsigned int> > > vValue;
    CAmount nTotalLower = 0;

    random_shuffle(vCoins.begin(), vCoins.end(), GetRandInt);

    //! move denoms down on the list
    sort(vCoins.begin(), vCoins.end(), less_then_denom);

    //! try to find nondenom first to prevent unneeded spending of mixed coins
    for (unsigned int tryDenom = 0; tryDenom < 2; tryDenom++) {
        if (fDebug)
            LogPrint("selectcoins", "tryDenom: %d\n", tryDenom);
        vValue.clear();
        nTotalLower = 0;

        BOOST_FOREACH (const COutput& output, vCoins) {
            if (!output.fSpendable)
                continue;

            const CWalletTx* pcoin = output.tx;

            if (output.nDepth < (pcoin->IsFromMe(ISMINE_ALL) ? nConfMine : nConfTheirs))
                continue;

            int i = output.i;

            //! Follow the timestamp rules
            if (pcoin->nTime > nSpendTime)
                continue;

            CAmount n = pcoin->vout[i].nValue;

            if (tryDenom == 0 && IsDenominatedAmount(n))
                continue; //! we don't want denom values on first run

            pair<CAmount, pair<const CWalletTx*, unsigned int> > coin = make_pair(n, make_pair(pcoin, i));

            if (n == nTargetValue) {
                setCoinsRet.insert(coin.second);
                nValueRet += coin.first;
                return true;
            } else if (n < nTargetValue + CENT) {
                vValue.push_back(coin);
                nTotalLower += n;
            } else if (n < coinLowestLarger.first) {
                coinLowestLarger = coin;
            }
        }

        if (nTotalLower == nTargetValue) {
            for (unsigned int i = 0; i < vValue.size(); ++i) {
                setCoinsRet.insert(vValue[i].second);
                nValueRet += vValue[i].first;
            }
            return true;
        }

        if (nTotalLower < nTargetValue) {
            if (coinLowestLarger.second.first == NULL)
                return false;
            setCoinsRet.insert(coinLowestLarger.second);
            nValueRet += coinLowestLarger.first;
            return true;
        }

        //! Solve subset sum by stochastic approximation
        sort(vValue.rbegin(), vValue.rend(), CompareValueOnly());
        vector<char> vfBest;
        CAmount nBest;

        ApproximateBestSubset(vValue, nTotalLower, nTargetValue, vfBest, nBest, 1000);
        if (nBest != nTargetValue && nTotalLower >= nTargetValue + CENT)
            ApproximateBestSubset(vValue, nTotalLower, nTargetValue + CENT, vfBest, nBest, 1000);

        //! If we have a bigger coin and (either the stochastic approximation didn't find a good solution,
        //!                                   or the next bigger coin is closer), return the bigger coin
        if (coinLowestLarger.second.first &&
            ((nBest != nTargetValue && nBest < nTargetValue + CENT) || coinLowestLarger.first <= nBest)) {
            setCoinsRet.insert(coinLowestLarger.second);
            nValueRet += coinLowestLarger.first;
        } else {
            for (unsigned int i = 0; i < vValue.size(); i++)
                if (vfBest[i]) {
                    setCoinsRet.insert(vValue[i].second);
                    nValueRet += vValue[i].first;
                }

            LogPrint("selectcoins", "SelectCoins() best subset: ");
            for (unsigned int i = 0; i < vValue.size(); i++)
                if (vfBest[i])
                    LogPrint("selectcoins", "%s ", FormatMoney(vValue[i].first));
            LogPrint("selectcoins", "total %s\n", FormatMoney(nBest));
        }

        return true;
    }
    return false;
}

bool CWallet::SelectCoins(const CAmount& nTargetValue, unsigned int nSpendTime, set<pair<const CWalletTx*, unsigned int> >& setCoinsRet, CAmount& nValueRet, const CCoinControl* coinControl, AvailableCoinsType coin_type, bool useIX) const
{
    vector<COutput> vCoins;
    AvailableCoins(vCoins, true, coinControl, false, coin_type);

<<<<<<< HEAD
    //! if we're doing only denominated, we need to round up to the nearest .1Metrix
    if (coin_type == ONLY_DENOMINATED) {
        //! Make outputs by looping through denominations, from large to small
        BOOST_FOREACH (int64_t v, darkSendDenominations) {
            int added = 0;
            BOOST_FOREACH (const COutput& out, vCoins) {
                if (out.tx->vout[out.i].nValue == v                                               //! make sure it's the denom we're looking for
                    && nValueRet + out.tx->vout[out.i].nValue < nTargetValue + (0.1 * COIN) + 100 //! round the amount up to .1 Metrix over
                    && added <= 100) {                                                            //! don't add more than 100 of one denom type
                    CTxIn vin = CTxIn(out.tx->GetHash(), out.i);
                    int rounds = GetInputDarksendRounds(vin);
                    //! make sure it's actually anonymized
                    if (rounds < nDarksendRounds)
                        continue;
                    nValueRet += out.tx->vout[out.i].nValue;
                    setCoinsRet.insert(make_pair(out.tx, out.i));
                    added++;
=======
    //if we're doing only denominated, we need to round up to the nearest .1Metrix
    if(coin_type == ONLY_DENOMINATED){
        // Make outputs by looping through denominations, from large to small
        BOOST_FOREACH(int64_t v, darkSendDenominations)
        {
            int added = 0;
            BOOST_FOREACH(const COutput& out, vCoins)
            {
                if(out.tx->vout[out.i].nValue == v                                            //make sure it's the denom we're looking for
                    && nValueRet + out.tx->vout[out.i].nValue < nTargetValue + (0.1*COIN)+100 //round the amount up to .1Metrix over
                    && added <= 100){                                                          //don't add more than 100 of one denom type
                        CTxIn vin = CTxIn(out.tx->GetHash(),out.i);
                        int rounds = GetInputDarksendRounds(vin);
                        // make sure it's actually anonymized
                        if(rounds < nDarksendRounds) continue;
                        nValueRet += out.tx->vout[out.i].nValue;
                        setCoinsRet.insert(make_pair(out.tx, out.i));
                        added++;
>>>>>>> 5999f853
                }
            }
        }
        return (nValueRet >= nTargetValue);
    }

    //! coin control -> return all selected outputs (we want all selected to go into the transaction for sure)
    if (coinControl && coinControl->HasSelected()) {
        BOOST_FOREACH (const COutput& out, vCoins) {
            if (!out.fSpendable)
                continue;
            nValueRet += out.tx->vout[out.i].nValue;
            setCoinsRet.insert(make_pair(out.tx, out.i));
        }
        return (nValueRet >= nTargetValue);
    }

    boost::function<bool(const CWallet*, int64_t, unsigned int, int, int, std::vector<COutput>, std::set<std::pair<const CWalletTx*, unsigned int> >&, int64_t&)> f = fMinimizeCoinAge ? &CWallet::SelectCoinsMinConfByCoinAge : &CWallet::SelectCoinsMinConf;

    return (f(this, nTargetValue, nSpendTime, 1, 10, vCoins, setCoinsRet, nValueRet) ||
            f(this, nTargetValue, nSpendTime, 1, 1, vCoins, setCoinsRet, nValueRet) ||
            (bSpendZeroConfChange && f(this, nTargetValue, nSpendTime, 0, 1, vCoins, setCoinsRet, nValueRet)));
}

//! Select some coins without random shuffle or best subset approximation
bool CWallet::SelectCoinsForStaking(const CAmount& nTargetValue, unsigned int nSpendTime, set<pair<const CWalletTx*, unsigned int> >& setCoinsRet, CAmount& nValueRet) const
{
    vector<COutput> vCoins;
    AvailableCoinsForStaking(vCoins, nSpendTime);

    setCoinsRet.clear();
    nValueRet = 0;

    BOOST_FOREACH (COutput output, vCoins) {
        const CWalletTx* pcoin = output.tx;
        int i = output.i;

        //! Stop if we've chosen enough inputs
        if (nValueRet >= nTargetValue)
            break;

        CAmount n = pcoin->vout[i].nValue;

        pair<CAmount, pair<const CWalletTx*, unsigned int> > coin = make_pair(n, make_pair(pcoin, i));

        if (n >= nTargetValue) {
            //! If input value is greater or equal to target then simply insert
            //!    it into the current subset and exit
            setCoinsRet.insert(coin.second);
            nValueRet += coin.first;
            break;
        } else if (n < nTargetValue + CENT) {
            setCoinsRet.insert(coin.second);
            nValueRet += coin.first;
        }
    }

    return true;
}

struct CompareByPriority {
    bool operator()(const COutput& t1,
                    const COutput& t2) const
    {
        return t1.Priority() > t2.Priority();
    }
};

bool CWallet::SelectCoinsByDenominations(int nDenom, CAmount nValueMin, CAmount nValueMax, std::vector<CTxIn>& setCoinsRet, vector<COutput>& setCoinsRet2, CAmount& nValueRet, int nDarksendRoundsMin, int nDarksendRoundsMax)
{
    setCoinsRet.clear();
    nValueRet = 0;

    setCoinsRet2.clear();
    vector<COutput> vCoins;
    AvailableCoins(vCoins);

    //! order the array so fees are first, then denominated money, then the rest.
    std::random_shuffle(vCoins.rbegin(), vCoins.rend());

    //! keep track of each denomination that we have
    bool fFound100000 = false;
    bool fFound10000 = false;
    bool fFound1000 = false;
    bool fFound100 = false;
    bool fFound10 = false;
    bool fFound1 = false;
    bool fFoundDot1 = false;

    //! Check to see if any of the denomination are off, in that case mark them as fulfilled


    if (!(nDenom & (1 << 0)))
        fFound100000 = true;
    if (!(nDenom & (1 << 1)))
        fFound10000 = true;
    if (!(nDenom & (1 << 2)))
        fFound1000 = true;
    if (!(nDenom & (1 << 3)))
        fFound100 = true;
    if (!(nDenom & (1 << 4)))
        fFound10 = true;
    if (!(nDenom & (1 << 5)))
        fFound1 = true;
    if (!(nDenom & (1 << 6)))
        fFoundDot1 = true;

    BOOST_FOREACH (const COutput& out, vCoins) {
        //! there's no reason to allow inputs less than 1 COIN into DS (other than denominations smaller than that amount)
        if (out.tx->vout[out.i].nValue < 1 * COIN && out.tx->vout[out.i].nValue != (.1 * COIN) + 100)
            continue;
        if (fMasterNode && out.tx->vout[out.i].nValue == 250000 * COIN)
            continue; //! masternode input
        if (nValueRet + out.tx->vout[out.i].nValue <= nValueMax) {
            bool fAccepted = false;
<<<<<<< HEAD
            /**
            * Function returns as follows:
            *
            * bit 0 - 100 Metrix +1 ( bit on if present )
            * bit 1 - 10 Metrix +1
            * bit 2 - 1 Metrix +1
            * bit 3 - .1 Metrix +1
            */
            CTxIn vin = CTxIn(out.tx->GetHash(), out.i);
=======

            // Function returns as follows:
            //
            // bit 0 - 100Metrix+1 ( bit on if present )
            // bit 1 - 10Metrix+1
            // bit 2 - 1Metrix+1
            // bit 3 - .1Metrix+1

            CTxIn vin = CTxIn(out.tx->GetHash(),out.i);
>>>>>>> 5999f853

            int rounds = GetInputDarksendRounds(vin);
            if (rounds >= nDarksendRoundsMax)
                continue;
            if (rounds < nDarksendRoundsMin)
                continue;

            if (fFound100000 && fFound10000 && fFound1000 && fFound100 && fFound10 && fFound1 && fFoundDot1) { //! if fulfilled
                //! we can return this for submission
                if (nValueRet >= nValueMin) {
                    //! random reduce the max amount we'll submit for anonymity
                    nValueMax -= (rand() % (nValueMax / 5));
                    //! on average use 50% of the inputs or less
                    int r = (rand() % (int)vCoins.size());
                    if ((int)setCoinsRet.size() > r)
                        return true;
                }
                //! Denomination criterion has been met, we can take any matching denominations
                if ((nDenom & (1 << 0)) && out.tx->vout[out.i].nValue == ((100000 * COIN) + 100000000)) {
                    fAccepted = true;
                } else if ((nDenom & (1 << 1)) && out.tx->vout[out.i].nValue == ((10000 * COIN) + 10000000)) {
                    fAccepted = true;
                } else if ((nDenom & (1 << 2)) && out.tx->vout[out.i].nValue == ((1000 * COIN) + 1000000)) {
                    fAccepted = true;
                } else if ((nDenom & (1 << 3)) && out.tx->vout[out.i].nValue == ((100 * COIN) + 100000)) {
                    fAccepted = true;
                } else if ((nDenom & (1 << 4)) && out.tx->vout[out.i].nValue == ((10 * COIN) + 10000)) {
                    fAccepted = true;
                } else if ((nDenom & (1 << 5)) && out.tx->vout[out.i].nValue == ((1 * COIN) + 1000)) {
                    fAccepted = true;
                } else if ((nDenom & (1 << 6)) && out.tx->vout[out.i].nValue == ((.1 * COIN) + 100)) {
                    fAccepted = true;
                }
            } else {
                //! Criterion has not been satisfied, we will only take 1 of each until it is.
                if ((nDenom & (1 << 0)) && out.tx->vout[out.i].nValue == ((100000 * COIN) + 100000000)) {
                    fAccepted = true;
                    fFound100000 = true;
                } else if ((nDenom & (1 << 1)) && out.tx->vout[out.i].nValue == ((10000 * COIN) + 10000000)) {
                    fAccepted = true;
                    fFound10000 = true;
                } else if ((nDenom & (1 << 1)) && out.tx->vout[out.i].nValue == ((1000 * COIN) + 1000000)) {
                    fAccepted = true;
                    fFound1000 = true;
                } else if ((nDenom & (1 << 1)) && out.tx->vout[out.i].nValue == ((100 * COIN) + 100000)) {
                    fAccepted = true;
                    fFound100 = true;
                } else if ((nDenom & (1 << 1)) && out.tx->vout[out.i].nValue == ((10 * COIN) + 10000)) {
                    fAccepted = true;
                    fFound10 = true;
                } else if ((nDenom & (1 << 2)) && out.tx->vout[out.i].nValue == ((1 * COIN) + 1000)) {
                    fAccepted = true;
                    fFound1 = true;
                } else if ((nDenom & (1 << 3)) && out.tx->vout[out.i].nValue == ((.1 * COIN) + 100)) {
                    fAccepted = true;
                    fFoundDot1 = true;
                }
            }
            if (!fAccepted)
                continue;

            vin.prevPubKey = out.tx->vout[out.i].scriptPubKey; //! the inputs PubKey
            nValueRet += out.tx->vout[out.i].nValue;
            setCoinsRet.push_back(vin);
            setCoinsRet2.push_back(out);
        }
    }

    return (nValueRet >= nValueMin && fFound100000 && fFound10000 && fFound1000 && fFound100 && fFound10 && fFound1 && fFoundDot1);
}

bool CWallet::SelectCoinsDark(CAmount nValueMin, CAmount nValueMax, std::vector<CTxIn>& setCoinsRet, CAmount& nValueRet, int nDarksendRoundsMin, int nDarksendRoundsMax) const
{
    CCoinControl* coinControl = NULL;

    setCoinsRet.clear();
    nValueRet = 0;

    vector<COutput> vCoins;
    AvailableCoins(vCoins, true, coinControl, nDarksendRoundsMin < 0 ? ONLY_NONDENOMINATED_NOTMN : ONLY_DENOMINATED);

    set<pair<const CWalletTx*, unsigned int> > setCoinsRet2;

    //! order the array so fees are first, then denominated money, then the rest.
    sort(vCoins.rbegin(), vCoins.rend(), CompareByPriority());

    //! the first thing we get is a fee input, then we'll use as many denominated as possible. then the rest
    BOOST_FOREACH (const COutput& out, vCoins) {
        //there's no reason to allow inputs less than 1 COIN into DS (other than denominations smaller than that amount)
        if (out.tx->vout[out.i].nValue < 1 * COIN && out.tx->vout[out.i].nValue != (.1 * COIN) + 100)
            continue;
        if (fMasterNode && out.tx->vout[out.i].nValue == 250000 * COIN)
            continue; //! masternode input

        if (nValueRet + out.tx->vout[out.i].nValue <= nValueMax) {
            CTxIn vin = CTxIn(out.tx->GetHash(), out.i);

            int rounds = GetInputDarksendRounds(vin);
            if (rounds >= nDarksendRoundsMax)
                continue;
            if (rounds < nDarksendRoundsMin)
                continue;

            vin.prevPubKey = out.tx->vout[out.i].scriptPubKey; //! the inputs PubKey
            nValueRet += out.tx->vout[out.i].nValue;
            setCoinsRet.push_back(vin);
            setCoinsRet2.insert(make_pair(out.tx, out.i));
        }
    }

    //! if it's more than min, we're good to return
    if (nValueRet >= nValueMin)
        return true;

    return false;
}

bool CWallet::SelectCoinsCollateral(std::vector<CTxIn>& setCoinsRet, CAmount& nValueRet) const
{
    vector<COutput> vCoins;

    //! LogPrintf(" selecting coins for collateral\n");
    AvailableCoins(vCoins);

    //! LogPrintf("found coins %d\n", (int)vCoins.size());

    set<pair<const CWalletTx*, unsigned int> > setCoinsRet2;

    BOOST_FOREACH (const COutput& out, vCoins) {
        //!  collateral inputs will always be a multiple of DARSEND_COLLATERAL, up to five
        if (IsCollateralAmount(out.tx->vout[out.i].nValue)) {
            CTxIn vin = CTxIn(out.tx->GetHash(), out.i);

            vin.prevPubKey = out.tx->vout[out.i].scriptPubKey; //! the inputs PubKey
            nValueRet += out.tx->vout[out.i].nValue;
            setCoinsRet.push_back(vin);
            setCoinsRet2.insert(make_pair(out.tx, out.i));
            return true;
        }
    }

    return false;
}

int CWallet::CountInputsWithAmount(const CAmount& nInputAmount)
{
    int64_t nTotal = 0;
    {
        LOCK(cs_wallet);
        for (map<uint256, CWalletTx>::const_iterator it = mapWallet.begin(); it != mapWallet.end(); ++it) {
            const uint256& wtxid = it->first;
            const CWalletTx* pcoin = &(*it).second;
            if (pcoin->IsTrusted()) {
                int nDepth = pcoin->GetDepthInMainChain();

                for (unsigned int i = 0; i < pcoin->vout.size(); i++) {
                    bool mine = IsMine(pcoin->vout[i]);

                    COutput out = COutput(pcoin, i, nDepth, mine);
                    CTxIn vin = CTxIn(out.tx->GetHash(), out.i);

                    if (out.tx->vout[out.i].nValue != nInputAmount)
                        continue;
                    if (!IsDenominatedAmount(pcoin->vout[i].nValue))
                        continue;
                    if (IsSpent(wtxid, i) || !IsMine(pcoin->vout[i]) || !IsDenominated(vin))
                        continue;

                    nTotal++;
                }
            }
        }
    }

    return nTotal;
}

bool CWallet::HasCollateralInputs() const
{
    vector<COutput> vCoins;
    AvailableCoins(vCoins);

    int nFound = 0;
    BOOST_FOREACH (const COutput& out, vCoins)
        if (IsCollateralAmount(out.tx->vout[out.i].nValue))
            nFound++;

    return nFound > 0;
}

bool CWallet::IsCollateralAmount(const CAmount& nInputAmount) const
{
    return nInputAmount == (MASTERNODE_COLLATERAL * 5) + DARKSEND_FEE ||
           nInputAmount == (MASTERNODE_COLLATERAL * 4) + DARKSEND_FEE ||
           nInputAmount == (MASTERNODE_COLLATERAL * 3) + DARKSEND_FEE ||
           nInputAmount == (MASTERNODE_COLLATERAL * 2) + DARKSEND_FEE ||
           nInputAmount == (MASTERNODE_COLLATERAL * 1) + DARKSEND_FEE;
}

bool CWallet::SelectCoinsWithoutDenomination(const CAmount& nTargetValue, set<pair<const CWalletTx*, unsigned int> >& setCoinsRet, CAmount& nValueRet) const
{
    CCoinControl* coinControl = NULL;

    vector<COutput> vCoins;
    AvailableCoins(vCoins, true, coinControl, false, ONLY_NONDENOMINATED);

    BOOST_FOREACH (const COutput& out, vCoins) {
        nValueRet += out.tx->vout[out.i].nValue;
        setCoinsRet.insert(make_pair(out.tx, out.i));
    }
    return (nValueRet >= nTargetValue);
}

bool CWallet::CreateCollateralTransaction(CMutableTransaction& txCollateral, std::string strReason)
{
    /*
    * To doublespend a collateral transaction, it will require a fee higher than this. So there's
    * still a significant cost.
    */
    CAmount nFeeRet = 0.001 * COIN;

    txCollateral.vin.clear();
    txCollateral.vout.clear();

    CReserveKey reservekey(this);
    CAmount nValueIn2 = 0;
    std::vector<CTxIn> vCoinsCollateral;

    if (!SelectCoinsCollateral(vCoinsCollateral, nValueIn2)) {
        strReason = "Error: Darksend requires a collateral transaction and could not locate an acceptable input!";
        return false;
    }

    //! make our change address
    CScript scriptChange;
    CPubKey vchPubKey;
    bool ret;
    ret = reservekey.GetReservedKey(vchPubKey);
    assert(ret); //! should never fail, as we just unlocked
    scriptChange = GetScriptForDestination(vchPubKey.GetID());
    reservekey.KeepKey();

    BOOST_FOREACH (CTxIn v, vCoinsCollateral)
        txCollateral.vin.push_back(v);

    if (nValueIn2 - MASTERNODE_COLLATERAL - nFeeRet > 0) {
        //! pay collateral charge in fees
        CTxOut vout3 = CTxOut(nValueIn2 - MASTERNODE_COLLATERAL, scriptChange);
        txCollateral.vout.push_back(vout3);
    }

    int vinNumber = 0;
    BOOST_FOREACH (CTxIn v, txCollateral.vin) {
        if (!SignSignature(*this, v.prevPubKey, txCollateral, vinNumber, int(SIGHASH_ALL | SIGHASH_ANYONECANPAY))) {
            BOOST_FOREACH (CTxIn v, vCoinsCollateral)
                UnlockCoin(v.prevout);

            strReason = "CDarkSendPool::Sign - Unable to sign collateral transaction! \n";
            return false;
        }
        vinNumber++;
    }

    return true;
}

bool CWallet::ConvertList(std::vector<CTxIn> vCoins, std::vector<int64_t>& vecAmounts)
{
    BOOST_FOREACH (CTxIn i, vCoins) {
        if (mapWallet.count(i.prevout.hash)) {
            CWalletTx& wtx = mapWallet[i.prevout.hash];
            if (i.prevout.n < wtx.vout.size()) {
                vecAmounts.push_back(wtx.vout[i.prevout.n].nValue);
            }
        } else {
            LogPrintf("ConvertList -- Couldn't find transaction\n");
        }
    }
    return true;
}


bool CWallet::CreateTransaction(const vector<pair<CScript, CAmount> >& vecSend, CWalletTx& wtxNew, CReserveKey& reservekey, CAmount& nFeeRet, int32_t& nChangePos, std::string& strFailReason, const CCoinControl* coinControl, AvailableCoinsType coin_type, bool useIX)
{
    CAmount nValue = 0;
    BOOST_FOREACH (const PAIRTYPE(CScript, CAmount) & s, vecSend) {
        if (nValue < 0)
            return false;
        nValue += s.second;
    }
    if (vecSend.empty() || nValue < 0)
        return false;

    wtxNew.fTimeReceivedIsTxTime = true;
    wtxNew.BindWallet(this);
    CMutableTransaction txNew;

    {
        LOCK2(cs_main, cs_wallet);
        {
            nFeeRet = 0;

            while (true)
            {
                txNew.vin.clear();
                txNew.vout.clear();
                wtxNew.fFromMe = true;

                CAmount nTotalValue = nValue + nFeeRet;
                double dPriority = 0;
                //! vouts to the payees
                BOOST_FOREACH (const PAIRTYPE(CScript, int64_t) & s, vecSend) {
                    CTxOut txout(s.second, s.first);
                    if (txout.IsDust(::minRelayTxFee)) {
                        strFailReason = _("Transaction amount too small");
                        return false;
                    }
                    txNew.vout.push_back(txout);
                }
                //! Choose coins to use
                set<pair<const CWalletTx*, unsigned int> > setCoins;
                CAmount nValueIn = 0;
                if (!SelectCoins(nTotalValue, wtxNew.nTime, setCoins, nValueIn, coinControl)) {
                    if (coin_type == ALL_COINS) {
                        strFailReason = _("Insufficient funds.");
                    } else if (coin_type == ONLY_NONDENOMINATED) {
                        strFailReason = _("Unable to locate enough Darksend non-denominated funds for this transaction.");
                    } else if (coin_type == ONLY_NONDENOMINATED_NOTMN) {
                        strFailReason = _("Unable to locate enough Darksend non-denominated funds for this transaction that are not equal 1000 MRX.");
                    } else {
                        strFailReason = _("Unable to locate enough Darksend denominated funds for this transaction.");
                        strFailReason += _("Darksend uses exact denominated amounts to send funds, you might simply need to anonymize some more coins.");
                    }

                    if (useIX) {
                        strFailReason += _("InstantX requires inputs with at least 6 confirmations, you might need to wait a few minutes and try again.");
                    }
                    return false;
                }
                BOOST_FOREACH (PAIRTYPE(const CWalletTx*, unsigned int) pcoin, setCoins) {
                    CAmount nCredit = pcoin.first->vout[pcoin.second].nValue;
                    /**
                     * The coin age after the next block (depth+1) is used instead of the current,
                     * reflecting an assumption the user would accept a bit more delay for
                     * a chance at a free transaction.
                     */
                    //But mempool inputs might still be in the mempool, so their age stays 0
                    int age = pcoin.first->GetDepthInMainChain();
                    if (age != 0)
                        age += 1;
                    dPriority += (double)nCredit * age;
                }

                CAmount nChange = nValueIn - nValue - nFeeRet;

                if (nChange > 0) {
                    //! Fill a vout to ourself
                    //! TODO: pass in scriptChange instead of reservekey so
                    //! change transaction isn't always pay-to-bitcoin-address
                    CScript scriptChange;

                    //! coin control: send change to custom address
                    if (coinControl && !boost::get<CNoDestination>(&coinControl->destChange))
                        scriptChange = GetScriptForDestination(coinControl->destChange);

                    //! no coin control: send change to newly generated address
                    else {
                        /**
                        * Note: We use a new key here to keep it from being obvious which side is the change.
                        *  The drawback is that by not reusing a previous key, the change may be lost if a
                        *  backup is restored, if the backup doesn't have the new private key for the change.
                        *  If we reused the old key, it would be possible to add code to look for and
                        *  rediscover unknown transactions that were written with keys of ours to recover
                        *  post-backup change.
                        */

                        //! Reserve a new key pair from key pool
                        CPubKey vchPubKey;
                        assert(reservekey.GetReservedKey(vchPubKey)); //! should never fail, as we just unlocked

                        scriptChange = GetScriptForDestination(vchPubKey.GetID());
                    }

                    CTxOut newTxOut(nChange, scriptChange);
                    //! Never create dust outputs; if we would, just
                    //! add the dust to the fee.
                    if (newTxOut.IsDust(::minRelayTxFee)) {
                        nFeeRet += nChange;
                        reservekey.ReturnKey();
                    } else {
                        //! Insert change txn at random position:
                        vector<CTxOut>::iterator position = txNew.vout.begin() + GetRandInt(txNew.vout.size());

                        //! -- don't put change output between value and narration outputs
                        if (position > txNew.vout.begin() && position < txNew.vout.end()) {
                            while (position > txNew.vout.begin()) {
                                if (position->nValue != 0)
                                    break;
                                position--;
                            };
                        };

                        txNew.vout.insert(position, CTxOut(nChange, scriptChange));
                        nChangePos = std::distance(txNew.vout.begin(), position);
                    }
                } else
                    reservekey.ReturnKey();

                //! Fill vin
                BOOST_FOREACH (const PAIRTYPE(const CWalletTx*, unsigned int) & coin, setCoins)
                    txNew.vin.push_back(CTxIn(coin.first->GetHash(), coin.second));

                //! Sign
                int nIn = 0;
                BOOST_FOREACH (const PAIRTYPE(const CWalletTx*, unsigned int) & coin, setCoins)
                    if (!SignSignature(*this, *coin.first, txNew, nIn++))
                    {
                        strFailReason = _("Signing transaction failed");
                        return false;
                    }
                //! Embed the constructed transaction data in wtxNew.
                *static_cast<CTransaction*>(&wtxNew) = CTransaction(txNew);

                //! Limit size
                unsigned int nBytes = ::GetSerializeSize(*(CTransaction*)&wtxNew, SER_NETWORK, PROTOCOL_VERSION);
                if (nBytes >= MAX_STANDARD_TX_SIZE)
                    return false;

                dPriority = wtxNew.ComputePriority(dPriority, nBytes);

                // Can we complete this as a free transaction?
                if (fSendFreeTransactions && nBytes <= MAX_FREE_TRANSACTION_CREATE_SIZE)
                {
                    // Not enough fee: enough priority?
                    double dPriorityNeeded = mempool.estimatePriority(nTxConfirmTarget);
                    // Not enough mempool history to estimate: use hard-coded AllowFree.
                    if (dPriorityNeeded <= 0 && AllowFree(dPriority))
                        break;

                    // Small enough, and priority high enough, to send for free
                    if (dPriorityNeeded > 0 && dPriority >= dPriorityNeeded)
                        break;
                }

                CAmount nFeeNeeded = GetMinimumFee(nBytes, nTxConfirmTarget, mempool);

                // If we made it here and we aren't even able to meet the relay fee on the next pass, give up
                // because we must be at the maximum allowed fee.
                if (nFeeNeeded < ::minRelayTxFee.GetFee(nBytes))
                {
                    strFailReason = _("Transaction too large for fee policy");
                    return false;
                }

                if (nFeeRet >= nFeeNeeded)
                    break; // Done, enough fee included.

                //! Include more fee and try again.
                nFeeRet = nFeeNeeded;
                continue;
            }
        }
    }
    return true;
}

bool CWallet::CreateTransaction(CScript scriptPubKey, const CAmount& nValue, std::string& sNarr, CWalletTx& wtxNew, CReserveKey& reservekey, CAmount& nFeeRet, std::string& strFailReason, const CCoinControl* coinControl)
{
    vector<pair<CScript, int64_t> > vecSend;
    vecSend.push_back(make_pair(scriptPubKey, nValue));

    if (sNarr.length() > 0) {
        std::vector<uint8_t> vNarr(sNarr.c_str(), sNarr.c_str() + sNarr.length());
        std::vector<uint8_t> vNDesc;

        vNDesc.resize(2);
        vNDesc[0] = 'n';
        vNDesc[1] = 'p';

        CScript scriptN = CScript() << OP_RETURN << vNDesc << OP_RETURN << vNarr;

        vecSend.push_back(make_pair(scriptN, 0));
    }

    //! -- CreateTransaction won't place change between value and narr output.
    //!    narration output will be for preceding output

    int nChangePos;
    bool rv = CreateTransaction(vecSend, wtxNew, reservekey, nFeeRet, nChangePos, strFailReason, coinControl);

    //! -- narration will be added to mapValue later in FindStealthTransactions From CommitTransaction
    return rv;
}


bool CWallet::NewStealthAddress(std::string& sError, std::string& sLabel, CStealthAddress& sxAddr)
{
    ec_secret scan_secret;
    ec_secret spend_secret;

    if (GenerateRandomSecret(scan_secret) != 0 || GenerateRandomSecret(spend_secret) != 0) {
        sError = "GenerateRandomSecret failed.";
        LogPrintf("Error CWallet::NewStealthAddress - %s\n", sError);
        return false;
    };

    ec_point scan_pubkey, spend_pubkey;
    if (SecretToPublicKey(scan_secret, scan_pubkey) != 0) {
        sError = "Could not get scan public key.";
        LogPrintf("Error CWallet::NewStealthAddress - %s\n", sError);
        return false;
    };

    if (SecretToPublicKey(spend_secret, spend_pubkey) != 0) {
        sError = "Could not get spend public key.";
        LogPrintf("Error CWallet::NewStealthAddress - %s\n", sError);
        return false;
    };

    if (fDebug) {
        LogPrintf("getnewstealthaddress: ");
        LogPrintf("scan_pubkey ");
        for (uint32_t i = 0; i < scan_pubkey.size(); ++i)
            LogPrintf("%02x", scan_pubkey[i]);
        LogPrintf("\n");

        LogPrintf("spend_pubkey ");
        for (uint32_t i = 0; i < spend_pubkey.size(); ++i)
            LogPrintf("%02x", spend_pubkey[i]);
        LogPrintf("\n");
    };


    sxAddr.label = sLabel;
    sxAddr.scan_pubkey = scan_pubkey;
    sxAddr.spend_pubkey = spend_pubkey;

    sxAddr.scan_secret.resize(32);
    memcpy(&sxAddr.scan_secret[0], &scan_secret.e[0], 32);
    sxAddr.spend_secret.resize(32);
    memcpy(&sxAddr.spend_secret[0], &spend_secret.e[0], 32);

    return true;
}

bool CWallet::AddStealthAddress(CStealthAddress& sxAddr)
{
    LOCK(cs_wallet);

    //! must add before changing spend_secret
    stealthAddresses.insert(sxAddr);

    bool fOwned = sxAddr.scan_secret.size() == ec_secret_size;


    if (fOwned) {
        //! -- owned addresses can only be added when wallet is unlocked
        if (IsLocked()) {
            LogPrintf("Error: CWallet::AddStealthAddress wallet must be unlocked.\n");
            stealthAddresses.erase(sxAddr);
            return false;
        };

        if (IsCrypted()) {
            std::vector<unsigned char> vchCryptedSecret;
            CSecret vchSecret;
            vchSecret.resize(32);
            memcpy(&vchSecret[0], &sxAddr.spend_secret[0], 32);

            uint256 iv = Hash(sxAddr.spend_pubkey.begin(), sxAddr.spend_pubkey.end());
            if (!EncryptSecret(vMasterKey, vchSecret, iv, vchCryptedSecret)) {
                LogPrintf("Error: Failed encrypting stealth key %s\n", sxAddr.Encoded());
                stealthAddresses.erase(sxAddr);
                return false;
            };
            sxAddr.spend_secret = vchCryptedSecret;
        };
    };


    bool rv = CWalletDB(strWalletFile).WriteStealthAddress(sxAddr);

    if (rv)
        NotifyAddressBookChanged(this, sxAddr, sxAddr.label, fOwned, CT_NEW);

    return rv;
}

bool CWallet::UnlockStealthAddresses(const CKeyingMaterial& vMasterKeyIn)
{
    //! -- decrypt spend_secret of stealth addresses
    std::set<CStealthAddress>::iterator it;
    for (it = stealthAddresses.begin(); it != stealthAddresses.end(); ++it) {
        if (it->scan_secret.size() < 32)
            continue; // stealth address is not owned

        //! -- CStealthAddress are only sorted on spend_pubkey
        CStealthAddress& sxAddr = const_cast<CStealthAddress&>(*it);

        if (fDebug)
            LogPrintf("Decrypting stealth key %s\n", sxAddr.Encoded());

        CSecret vchSecret;
        uint256 iv = Hash(sxAddr.spend_pubkey.begin(), sxAddr.spend_pubkey.end());
        if (!DecryptSecret(vMasterKeyIn, sxAddr.spend_secret, iv, vchSecret) || vchSecret.size() != 32) {
            LogPrintf("Error: Failed decrypting stealth key %s\n", sxAddr.Encoded());
            continue;
        };

        ec_secret testSecret;
        memcpy(&testSecret.e[0], &vchSecret[0], 32);
        ec_point pkSpendTest;

        if (SecretToPublicKey(testSecret, pkSpendTest) != 0 || pkSpendTest != sxAddr.spend_pubkey) {
            LogPrintf("Error: Failed decrypting stealth key, public key mismatch %s\n", sxAddr.Encoded());
            continue;
        };

        sxAddr.spend_secret.resize(32);
        memcpy(&sxAddr.spend_secret[0], &vchSecret[0], 32);
    };

    CryptedKeyMap::iterator mi = mapCryptedKeys.begin();
    for (; mi != mapCryptedKeys.end(); ++mi) {
        CPubKey& pubKey = (*mi).second.first;
        std::vector<unsigned char>& vchCryptedSecret = (*mi).second.second;
        if (vchCryptedSecret.size() != 0)
            continue;

        CKeyID ckid = pubKey.GetID();
        CBitcoinAddress addr(ckid);

        StealthKeyMetaMap::iterator mi = mapStealthKeyMeta.find(ckid);
        if (mi == mapStealthKeyMeta.end()) {
            LogPrintf("Error: No metadata found to add secret for %s\n", addr.ToString());
            continue;
        };

        CStealthKeyMetadata& sxKeyMeta = mi->second;

        CStealthAddress sxFind;
        sxFind.scan_pubkey = sxKeyMeta.pkScan.Raw();

        std::set<CStealthAddress>::iterator si = stealthAddresses.find(sxFind);
        if (si == stealthAddresses.end()) {
            LogPrintf("No stealth key found to add secret for %s\n", addr.ToString());
            continue;
        };

        if (fDebug)
            LogPrintf("Expanding secret for %s\n", addr.ToString());

        ec_secret sSpendR;
        ec_secret sSpend;
        ec_secret sScan;

        if (si->spend_secret.size() != ec_secret_size || si->scan_secret.size() != ec_secret_size) {
            LogPrintf("Stealth address has no secret key for %s\n", addr.ToString());
            continue;
        }
        memcpy(&sScan.e[0], &si->scan_secret[0], ec_secret_size);
        memcpy(&sSpend.e[0], &si->spend_secret[0], ec_secret_size);

        ec_point pkEphem = sxKeyMeta.pkEphem.Raw();
        if (StealthSecretSpend(sScan, pkEphem, sSpend, sSpendR) != 0) {
            LogPrintf("StealthSecretSpend() failed.\n");
            continue;
        };

        ec_point pkTestSpendR;
        if (SecretToPublicKey(sSpendR, pkTestSpendR) != 0) {
            LogPrintf("SecretToPublicKey() failed.\n");
            continue;
        };

        CSecret vchSecret;
        vchSecret.resize(ec_secret_size);

        memcpy(&vchSecret[0], &sSpendR.e[0], ec_secret_size);
        CKey ckey;

        try {
            ckey.Set(vchSecret.begin(), vchSecret.end(), true);
            //! ckey.SetSecret(vchSecret, true);
        } catch (std::exception& e) {
            LogPrintf("ckey.SetSecret() threw: %s.\n", e.what());
            continue;
        };

        CPubKey cpkT = ckey.GetPubKey();

        if (!cpkT.IsValid()) {
            LogPrintf("cpkT is invalid.\n");
            continue;
        };

        if (cpkT != pubKey) {
            LogPrintf("Error: Generated secret does not match.\n");
            continue;
        };

        if (!ckey.IsValid()) {
            LogPrintf("Reconstructed key is invalid.\n");
            continue;
        };

        if (fDebug) {
            CKeyID keyID = cpkT.GetID();
            CBitcoinAddress coinAddress(keyID);
            LogPrintf("Adding secret to key %s.\n", coinAddress.ToString());
        };

        if (!AddKey(ckey)) {
            LogPrintf("AddKey failed.\n");
            continue;
        };

        if (!CWalletDB(strWalletFile).EraseStealthKeyMeta(ckid))
            LogPrintf("EraseStealthKeyMeta failed for %s\n", addr.ToString());
    };
    return true;
}

bool CWallet::UpdateStealthAddress(std::string& addr, std::string& label, bool addIfNotExist)
{
    if (fDebug)
        LogPrintf("UpdateStealthAddress %s\n", addr);


    CStealthAddress sxAddr;

    if (!sxAddr.SetEncoded(addr))
        return false;

    std::set<CStealthAddress>::iterator it;
    it = stealthAddresses.find(sxAddr);

    ChangeType nMode = CT_UPDATED;
    CStealthAddress sxFound;
    if (it == stealthAddresses.end()) {
        if (addIfNotExist) {
            sxFound = sxAddr;
            sxFound.label = label;
            stealthAddresses.insert(sxFound);
            nMode = CT_NEW;
        } else {
            LogPrintf("UpdateStealthAddress %s, not in set\n", addr);
            return false;
        };
    } else {
        sxFound = const_cast<CStealthAddress&>(*it);

        if (sxFound.label == label) {
            //! no change
            return true;
        };

        it->label = label; //! update in .stealthAddresses

        if (sxFound.scan_secret.size() == ec_secret_size) {
            LogPrintf("UpdateStealthAddress: todo - update owned stealth address.\n");
            return false;
        };
    };

    sxFound.label = label;

    if (!CWalletDB(strWalletFile).WriteStealthAddress(sxFound)) {
        LogPrintf("UpdateStealthAddress(%s) Write to db failed.\n", addr);
        return false;
    };

    bool fOwned = sxFound.scan_secret.size() == ec_secret_size;
    NotifyAddressBookChanged(this, sxFound, sxFound.label, fOwned, nMode);

    return true;
}

bool CWallet::CreateStealthTransaction(CScript scriptPubKey, const CAmount& nValue, std::vector<uint8_t>& P, std::vector<uint8_t>& narr, std::string& sNarr, CWalletTx& wtxNew, CReserveKey& reservekey, CAmount& nFeeRet, const CCoinControl* coinControl)
{
    vector<pair<CScript, CAmount> > vecSend;
    vecSend.push_back(make_pair(scriptPubKey, nValue));

    CScript scriptP = CScript() << OP_RETURN << P;
    if (narr.size() > 0)
        scriptP = scriptP << OP_RETURN << narr;

    vecSend.push_back(make_pair(scriptP, 1));

    //! -- shuffle inputs, change output won't mix enough as it must be not fully random for plantext narrations
    std::random_shuffle(vecSend.begin(), vecSend.end());

    int nChangePos;
    std::string strFailReason;
    bool rv = CreateTransaction(vecSend, wtxNew, reservekey, nFeeRet, nChangePos, strFailReason, coinControl);

    //! -- the change txn is inserted in a random pos, check here to match narr to output
    if (rv && narr.size() > 0) {
        for (unsigned int k = 0; k < wtxNew.vout.size(); ++k) {
            if (wtxNew.vout[k].scriptPubKey != scriptPubKey || wtxNew.vout[k].nValue != nValue)
                continue;

            char key[64];
            if (snprintf(key, sizeof(key), "n_%u", k) < 1) {
                LogPrintf("CreateStealthTransaction(): Error creating narration key.");
                break;
            };
            wtxNew.mapValue[key] = sNarr;
            break;
        };
    };

    return rv;
}

string CWallet::SendStealthMoney(CScript scriptPubKey, const CAmount& nValue, std::vector<uint8_t>& P, std::vector<uint8_t>& narr, std::string& sNarr, CWalletTx& wtxNew, bool fAskFee)
{
    CReserveKey reservekey(this);
    CAmount nFeeRequired;

    if (IsLocked()) {
        string strError = _("Error: Wallet locked, unable to create transaction  ");
        LogPrintf("SendStealthMoney() : %s", strError);
        return strError;
    }
    if (fWalletUnlockStakingOnly) {
        string strError = _("Error: Wallet unlocked for staking only, unable to create transaction.");
        LogPrintf("SendStealthMoney() : %s", strError);
        return strError;
    }
    if (!CreateStealthTransaction(scriptPubKey, nValue, P, narr, sNarr, wtxNew, reservekey, nFeeRequired)) {
        string strError;
        if (nValue + nFeeRequired > GetBalance())
            strError = strprintf(_("Error: This transaction requires a transaction fee of at least %s because of its amount, complexity, or use of recently received funds  "), FormatMoney(nFeeRequired));
        else
            strError = _("Error: Transaction creation failed  ");
        LogPrintf("SendStealthMoney() : %s", strError);
        return strError;
    }

    if (!CommitTransaction(wtxNew, reservekey))
        return _("Error: The transaction was rejected.  This might happen if some of the coins in your wallet were already spent, such as if you used a copy of wallet.dat and coins were spent in the copy but not marked as spent here.");

    return "";
}

bool CWallet::SendStealthMoneyToDestination(CStealthAddress& sxAddress, const CAmount& nValue, std::string& sNarr, CWalletTx& wtxNew, std::string& sError, bool fAskFee)
{
    //! -- Check amount
    if (nValue <= 0) {
        sError = "Invalid amount";
        return false;
    };

    if (nValue > GetBalance()) {
        sError = "Insufficient funds";
        return false;
    };


    ec_secret ephem_secret;
    ec_secret secretShared;
    ec_point pkSendTo;
    ec_point ephem_pubkey;

    if (GenerateRandomSecret(ephem_secret) != 0) {
        sError = "GenerateRandomSecret failed.";
        return false;
    };

    if (StealthSecret(ephem_secret, sxAddress.scan_pubkey, sxAddress.spend_pubkey, secretShared, pkSendTo) != 0) {
        sError = "Could not generate receiving public key.";
        return false;
    };

    CPubKey cpkTo(pkSendTo);
    if (!cpkTo.IsValid()) {
        sError = "Invalid public key generated.";
        return false;
    };

    CKeyID ckidTo = cpkTo.GetID();

    CBitcoinAddress addrTo(ckidTo);

    if (SecretToPublicKey(ephem_secret, ephem_pubkey) != 0) {
        sError = "Could not generate ephem public key.";
        return false;
    };

    if (fDebug) {
        LogPrintf("Stealth send to generated pubkey %u: %s\n", pkSendTo.size(), HexStr(pkSendTo));
        LogPrintf("hash %s\n", addrTo.ToString());
        LogPrintf("ephem_pubkey %u: %s\n", ephem_pubkey.size(), HexStr(ephem_pubkey));
    };

    std::vector<unsigned char> vchNarr;
    if (sNarr.length() > 0) {
        SecMsgCrypter crypter;
        crypter.SetKey(&secretShared.e[0], &ephem_pubkey[0]);

        if (!crypter.Encrypt((uint8_t*)&sNarr[0], sNarr.length(), vchNarr)) {
            sError = "Narration encryption failed.";
            return false;
        };

        if (vchNarr.size() > 48) {
            sError = "Encrypted narration is too long.";
            return false;
        };
    };

    //! -- Parse Bitcoin address
    CScript scriptPubKey = GetScriptForDestination(addrTo.Get());

    if ((sError = SendStealthMoney(scriptPubKey, nValue, ephem_pubkey, vchNarr, sNarr, wtxNew, fAskFee)) != "")
        return false;


    return true;
}

bool CWallet::FindStealthTransactions(const CTransaction& tx, mapValue_t& mapNarr)
{
    if (fDebug)
        LogPrintf("FindStealthTransactions() tx: %s\n", tx.GetHash().GetHex());

    mapNarr.clear();

    LOCK(cs_wallet);
    ec_secret sSpendR;
    ec_secret sSpend;
    ec_secret sScan;
    ec_secret sShared;

    ec_point pkExtracted;

    std::vector<uint8_t> vchEphemPK;
    std::vector<uint8_t> vchDataB;
    std::vector<uint8_t> vchENarr;
    opcodetype opCode;
    char cbuf[256];

    int32_t nOutputIdOuter = -1;
    BOOST_FOREACH (const CTxOut& txout, tx.vout) {
        nOutputIdOuter++;
        //! -- for each OP_RETURN need to check all other valid outputs

        //! LogPrintf("txout scriptPubKey %s\n",  txout.scriptPubKey.ToString());
        CScript::const_iterator itTxA = txout.scriptPubKey.begin();

        if (!txout.scriptPubKey.GetOp(itTxA, opCode, vchEphemPK) || opCode != OP_RETURN)
            continue;
        else if (!txout.scriptPubKey.GetOp(itTxA, opCode, vchEphemPK) || vchEphemPK.size() != 33) {
            //! -- look for plaintext narrations
            if (vchEphemPK.size() > 1 && vchEphemPK[0] == 'n' && vchEphemPK[1] == 'p') {
                if (txout.scriptPubKey.GetOp(itTxA, opCode, vchENarr) && opCode == OP_RETURN && txout.scriptPubKey.GetOp(itTxA, opCode, vchENarr) && vchENarr.size() > 0) {
                    std::string sNarr = std::string(vchENarr.begin(), vchENarr.end());

                    snprintf(cbuf, sizeof(cbuf), "n_%d", nOutputIdOuter - 1); // plaintext narration always matches preceding value output
                    mapNarr[cbuf] = sNarr;
                } else {
                    LogPrintf("Warning: FindStealthTransactions() tx: %s, Could not extract plaintext narration.\n", tx.GetHash().GetHex());
                };
            }

            continue;
        }

        int32_t nOutputId = -1;
        nStealth++;
        BOOST_FOREACH (const CTxOut& txoutB, tx.vout) {
            nOutputId++;

            if (&txoutB == &txout)
                continue;

            bool txnMatch = false; //! only 1 txn will match an ephem pk
            //! LogPrintf("txoutB scriptPubKey %s\n",  txoutB.scriptPubKey.ToString());

            CTxDestination address;
            if (!ExtractDestination(txoutB.scriptPubKey, address))
                continue;

            if (address.type() != typeid(CKeyID))
                continue;

            CKeyID ckidMatch = boost::get<CKeyID>(address);

            if (HaveKey(ckidMatch)) //! no point checking if already have key
                continue;

            std::set<CStealthAddress>::iterator it;
            for (it = stealthAddresses.begin(); it != stealthAddresses.end(); ++it) {
                if (it->scan_secret.size() != ec_secret_size)
                    continue; //! stealth address is not owned

                //! LogPrintf("it->Encodeded() %s\n",  it->Encoded());
                memcpy(&sScan.e[0], &it->scan_secret[0], ec_secret_size);

                if (StealthSecret(sScan, vchEphemPK, it->spend_pubkey, sShared, pkExtracted) != 0) {
                    LogPrintf("StealthSecret failed.\n");
                    continue;
                };
                //! LogPrintf("pkExtracted %u: %s\n", pkExtracted.size(), HexStr(pkExtracted));

                CPubKey cpkE(pkExtracted);

                if (!cpkE.IsValid())
                    continue;
                CKeyID ckidE = cpkE.GetID();

                if (ckidMatch != ckidE)
                    continue;

                if (fDebug)
                    LogPrintf("Found stealth txn to address %s\n", it->Encoded());

                if (IsLocked()) {
                    if (fDebug)
                        LogPrintf("Wallet is locked, adding key without secret.\n");

                    //! -- add key without secret
                    std::vector<uint8_t> vchEmpty;
                    AddCryptedKey(cpkE, vchEmpty);
                    CKeyID keyId = cpkE.GetID();
                    CBitcoinAddress coinAddress(keyId);
                    std::string sLabel = it->Encoded();
                    SetAddressBook(keyId, sLabel, "unknown");

                    CPubKey cpkEphem(vchEphemPK);
                    CPubKey cpkScan(it->scan_pubkey);
                    CStealthKeyMetadata lockedSkMeta(cpkEphem, cpkScan);

                    if (!CWalletDB(strWalletFile).WriteStealthKeyMeta(keyId, lockedSkMeta))
                        LogPrintf("WriteStealthKeyMeta failed for %s\n", coinAddress.ToString());

                    mapStealthKeyMeta[keyId] = lockedSkMeta;
                    nFoundStealth++;
                } else {
                    if (it->spend_secret.size() != ec_secret_size)
                        continue;
                    memcpy(&sSpend.e[0], &it->spend_secret[0], ec_secret_size);


                    if (StealthSharedToSecretSpend(sShared, sSpend, sSpendR) != 0) {
                        LogPrintf("StealthSharedToSecretSpend() failed.\n");
                        continue;
                    };

                    ec_point pkTestSpendR;
                    if (SecretToPublicKey(sSpendR, pkTestSpendR) != 0) {
                        LogPrintf("SecretToPublicKey() failed.\n");
                        continue;
                    };

                    CSecret vchSecret;
                    vchSecret.resize(ec_secret_size);

                    memcpy(&vchSecret[0], &sSpendR.e[0], ec_secret_size);
                    CKey ckey;

                    try {
                        ckey.Set(vchSecret.begin(), vchSecret.end(), true);
                        //! ckey.SetSecret(vchSecret, true);
                    } catch (std::exception& e) {
                        LogPrintf("ckey.SetSecret() threw: %s.\n", e.what());
                        continue;
                    };

                    CPubKey cpkT = ckey.GetPubKey();
                    if (!cpkT.IsValid()) {
                        LogPrintf("cpkT is invalid.\n");
                        continue;
                    };

                    if (!ckey.IsValid()) {
                        LogPrintf("Reconstructed key is invalid.\n");
                        continue;
                    };

                    CKeyID keyID = cpkT.GetID();
                    if (fDebug) {
                        CBitcoinAddress coinAddress(keyID);
                        LogPrintf("Adding key %s.\n", coinAddress.ToString());
                    };

                    if (!AddKey(ckey)) {
                        LogPrintf("AddKey failed.\n");
                        continue;
                    };

                    std::string sLabel = it->Encoded();
                    SetAddressBook(keyID, sLabel, "unknown");
                    nFoundStealth++;
                };

                if (txout.scriptPubKey.GetOp(itTxA, opCode, vchENarr) && opCode == OP_RETURN && txout.scriptPubKey.GetOp(itTxA, opCode, vchENarr) && vchENarr.size() > 0) {
                    SecMsgCrypter crypter;
                    crypter.SetKey(&sShared.e[0], &vchEphemPK[0]);
                    std::vector<uint8_t> vchNarr;
                    if (!crypter.Decrypt(&vchENarr[0], vchENarr.size(), vchNarr)) {
                        LogPrintf("Decrypt narration failed.\n");
                        continue;
                    };
                    std::string sNarr = std::string(vchNarr.begin(), vchNarr.end());

                    snprintf(cbuf, sizeof(cbuf), "n_%d", nOutputId);
                    mapNarr[cbuf] = sNarr;
                };

                txnMatch = true;
                break;
            };
            if (txnMatch)
                break;
        };
    };

    return true;
};


uint64_t CWallet::GetStakeWeight() const
{
    //! Choose coins to use
    CAmount nBalance = GetBalance();

    if (nBalance <= nReserveBalance)
        return 0;

    vector<const CWalletTx*> vwtxPrev;

    set<pair<const CWalletTx*, unsigned int> > setCoins;
    CAmount nValueIn = 0;

    if (!SelectCoinsForStaking(nBalance - nReserveBalance, GetTime(), setCoins, nValueIn))
        return 0;

    if (setCoins.empty())
        return 0;

    uint64_t nWeight = 0;

    int64_t nCurrentTime = GetTime();

    LOCK2(cs_main, cs_wallet);
    BOOST_FOREACH (PAIRTYPE(const CWalletTx*, unsigned int) pcoin, setCoins) {
        CCoins coins;
        bool fFound = pcoinsTip->GetCoins(pcoin.first->GetHash(), coins);
        if (!fFound)
            continue;

        if (nCurrentTime - pcoin.first->nTime > nStakeMinAge)
            nWeight += pcoin.first->vout[pcoin.second].nValue;
    }

    return nWeight;
}

bool CWallet::CreateCoinStake(const CKeyStore& keystore, unsigned int nBits, int64_t nSearchInterval, CAmount nFees, CMutableTransaction& txNew, CKey& key)
{
    CBlockIndex* pindexPrev = chainActive.Tip();
    if (chainActive.Height() < POS_START_BLOCK)
        return false;

    //! height of block being minted
    int nHeight = chainActive.Height() + 1;

    uint256 bnTargetPerCoinDay;
    bnTargetPerCoinDay.SetCompact(nBits);

    txNew.vin.clear();
    txNew.vout.clear();

    //! Mark coin stake transaction
    CScript scriptEmpty;
    scriptEmpty.clear();
    txNew.vout.push_back(CTxOut(0, scriptEmpty));

    //! Choose coins to use
    CAmount nBalance = GetBalance();

    if (nBalance <= nReserveBalance)
        return false;

    vector<const CWalletTx*> vwtxPrev;

    set<pair<const CWalletTx*, unsigned int> > setCoins;
    CAmount nValueIn = 0;

    //! Select coins with suitable depth
    if (!SelectCoinsForStaking(nBalance - nReserveBalance, txNew.nTime, setCoins, nValueIn))
        return false;

    if (setCoins.empty())
        return false;

    CAmount nCredit = 0;
    CScript scriptPubKeyKernel;
    BOOST_FOREACH (PAIRTYPE(const CWalletTx*, unsigned int) pcoin, setCoins) {
        static int nMaxStakeSearchInterval = 60;
        bool fKernelFound = false;
<<<<<<< HEAD
        for (unsigned int n = 0; n < min(nSearchInterval, (int64_t)nMaxStakeSearchInterval) && !fKernelFound && pindexPrev == chainActive.Tip(); n++) {
            //! Metrix: make sure our coinstake search time satisfies the protocol
            //! it would be more efficient to increase n by (STAKE_TIMESTAMP_MASK+1)
            //! but this way will catch if txNew.nTime for some reason didn't start as a safe timestamp
            unsigned int nCoinStaketime = txNew.nTime - n;
            if (CheckCoinStakeTimestamp(nCoinStaketime, nCoinStaketime)) {
                boost::this_thread::interruption_point();
                //! Search backward in time from the given txNew timestamp 
                //! Search nSearchInterval seconds back up to nMaxStakeSearchInterval
                COutPoint prevoutStake = COutPoint(pcoin.first->GetHash(), pcoin.second);
                int64_t nBlockTime;
                if (CheckKernel(pindexPrev, nBits, nCoinStaketime, prevoutStake, &nBlockTime)) {
                    //! Found a kernel
=======
        for (unsigned int n=0; n<min(nSearchInterval,(int64_t)nMaxStakeSearchInterval) && !fKernelFound && pindexPrev == chainActive.Tip(); n++)
        {
            // Metrix: make sure our coinstake search time satisfies the protocol
            // it would be more efficient to increase n by (STAKE_TIMESTAMP_MASK+1)
            // but this way will catch if txNew.nTime for some reason didn't start as a safe timestamp
            unsigned int nCoinStaketime = txNew.nTime - n;
            if (CheckCoinStakeTimestamp(nCoinStaketime, nCoinStaketime))
            {
                boost::this_thread::interruption_point();
                // Search backward in time from the given txNew timestamp 
                // Search nSearchInterval seconds back up to nMaxStakeSearchInterval
                COutPoint prevoutStake = COutPoint(pcoin.first->GetHash(), pcoin.second);
                int64_t nBlockTime;
                if (CheckKernel(pindexPrev, nBits, nCoinStaketime, prevoutStake, &nBlockTime))
                {
                    // Found a kernel
>>>>>>> 5999f853
                    LogPrint("coinstake", "CreateCoinStake : kernel found\n");
                    vector<valtype> vSolutions;
                    txnouttype whichType;
                    CScript scriptPubKeyOut;
                    scriptPubKeyKernel = pcoin.first->vout[pcoin.second].scriptPubKey;
<<<<<<< HEAD
                    if (!Solver(scriptPubKeyKernel, whichType, vSolutions)) {
                        LogPrint("coinstake", "CreateCoinStake : failed to parse kernel\n");
                        break;  
                    }
                    LogPrint("coinstake", "CreateCoinStake : parsed kernel type=%d\n", whichType);
                    if (whichType != TX_PUBKEY && whichType != TX_PUBKEYHASH) {
                        LogPrint("coinstake", "CreateCoinStake : no support for kernel type=%d\n", whichType);
                        break;  //! only support pay to public key and pay to addressy
                    }
                    if (whichType == TX_PUBKEYHASH) //! pay to address type 
                    {
                        //! convert to pay to public key type
                        if (!keystore.GetKey(uint160(vSolutions[0]), key))
                        {
                            LogPrint("coinstake", "CreateCoinStake : failed to get key for kernel type=%d\n", whichType);
                            break;  //! unable to find corresponding public key
                        }
                        scriptPubKeyOut << ToByteVector(key.GetPubKey()) << OP_CHECKSIG;
=======
                    if (!Solver(scriptPubKeyKernel, whichType, vSolutions))
                    {
                        LogPrint("coinstake", "CreateCoinStake : failed to parse kernel\n");
                        break;
                    }
                    LogPrint("coinstake", "CreateCoinStake : parsed kernel type=%d\n", whichType);
                    if (whichType != TX_PUBKEY && whichType != TX_PUBKEYHASH)
                    {
                        LogPrint("coinstake", "CreateCoinStake : no support for kernel type=%d\n", whichType);
                        break;  // only support pay to public key and pay to address
                    }
                    if (whichType == TX_PUBKEYHASH) // pay to address type
                    {
                        // convert to pay to public key type
                        if (!keystore.GetKey(uint160(vSolutions[0]), key))
                        {
                            LogPrint("coinstake", "CreateCoinStake : failed to get key for kernel type=%d\n", whichType);
                            break;  // unable to find corresponding public key
                        }
                        scriptPubKeyOut << key.GetPubKey() << OP_CHECKSIG;
>>>>>>> 5999f853
                    }
                    if (whichType == TX_PUBKEY)
                    {
                        valtype& vchPubKey = vSolutions[0];
                        if (!keystore.GetKey(Hash160(vchPubKey), key))
                        {
                            LogPrint("coinstake", "CreateCoinStake : failed to get key for kernel type=%d\n", whichType);
<<<<<<< HEAD
                            break;  //! unable to find corresponding public key
=======
                            break;  // unable to find corresponding public key
>>>>>>> 5999f853
                        }

                        if (key.GetPubKey() != vchPubKey)
                        {
                            LogPrint("coinstake", "CreateCoinStake : invalid key for kernel type=%d\n", whichType);
<<<<<<< HEAD
                            break; //! keys mismatch
=======
                            break; // keys mismatch
>>>>>>> 5999f853
                        }

                        scriptPubKeyOut = scriptPubKeyKernel;
                    }

                    txNew.nTime = nCoinStaketime;
                    txNew.vin.push_back(CTxIn(pcoin.first->GetHash(), pcoin.second));
                    nCredit += pcoin.first->vout[pcoin.second].nValue;
                    vwtxPrev.push_back(pcoin.first);
                    txNew.vout.push_back(CTxOut(0, scriptPubKeyOut));

<<<<<<< HEAD
                    if (nCredit > (nStakeSplitThreshold * COIN))
                        txNew.vout.push_back(CTxOut(0, scriptPubKeyOut)); //! split stake
=======
                    if (nCredit > GetStakeSplitAmount())
                        txNew.vout.push_back(CTxOut(0, scriptPubKeyOut)); //split stake
>>>>>>> 5999f853
                    LogPrint("coinstake", "CreateCoinStake : added kernel type=%d\n", whichType);
                    fKernelFound = true;
                    break;
                }
            }
        }

        if (fKernelFound)
            break; //! if kernel is found stop searching
    }

    if (nCredit == 0 || nCredit > nBalance - nReserveBalance)
        return false;

    LogPrint("coinstake", "CWallet::CreateCoinStake() -> [PreInputCollection] nCredit=%d\n", nCredit);

    BOOST_FOREACH (PAIRTYPE(const CWalletTx*, unsigned int) pcoin, setCoins) {
        //! Attempt to add more inputs
        //! Only add coins of the same key/address as kernel
        if (txNew.vout.size() == 2 && ((pcoin.first->vout[pcoin.second].scriptPubKey == scriptPubKeyKernel || pcoin.first->vout[pcoin.second].scriptPubKey == txNew.vout[1].scriptPubKey)) && pcoin.first->GetHash() != txNew.vin[0].prevout.hash) {
            int64_t nTimeWeight = GetWeight((int64_t)pcoin.first->nTime, (int64_t)txNew.nTime);

<<<<<<< HEAD
            //! Stop adding more inputs if already too many inputs
=======
            // Stop adding more inputs if already too many inputs
>>>>>>> 5999f853
            if (txNew.vin.size() >= GetStakeMaxCombineInputs())
                break;
            //! Stop adding more inputs if value is already pretty significant
            if (nCredit >= GetStakeCombineThreshold())
                break;
            //! Stop adding inputs if reached reserve limit
            if (nCredit + pcoin.first->vout[pcoin.second].nValue > nBalance - nReserveBalance)
                break;
            //! Do not add additional significant input
            if (pcoin.first->vout[pcoin.second].nValue >= GetStakeCombineThreshold())
                continue;
            //! Do not add input that is still too young
            if (nTimeWeight < nStakeMinAge)
                continue;

            txNew.vin.push_back(CTxIn(pcoin.first->GetHash(), pcoin.second));
            nCredit += pcoin.first->vout[pcoin.second].nValue;
            vwtxPrev.push_back(pcoin.first);
        }
    }

    //! Calculate coin age reward
    CAmount nReward;
    {
        uint64_t nCoinAge;
        CCoinsViewCache view(pcoinsTip);
        CValidationState state;
        if (!GetCoinAge(txNew, state, view, nCoinAge, nHeight))
            return error("CreateCoinStake : failed to calculate coin age");

        nReward = GetProofOfStakeReward(nCoinAge, nFees, nHeight);

        if (nReward <= 0)
            return false;

        nCredit += nReward;
    }

    //! MBK: Added some additional debugging information
    LogPrint("coinstake", "CWallet::CreateCoinStake() -> nReward=%d, nCredit=%d\n", nReward, nCredit);

    //! Masternode Payments
    int payments = 1;
    //! start masternode payments
    CScript payee;
    bool hasPayment = true;
    CAmount winningMasternodeCollateral = 0;
    if (!masternodePayments.GetBlockPayee(nHeight, payee)) {
        int winningNode = GetCurrentMasterNode();
        if (winningNode >= 0) {
            payee = GetScriptForDestination(vecMasternodes[winningNode].pubkey.GetID());
            winningMasternodeCollateral = vecMasternodes[winningNode].collateral;
        } else {
            LogPrintf("CreateCoinStake: Failed to detect masternode to pay\n");
            hasPayment = false;
        }
    }

    if (hasPayment) {
        payments = txNew.vout.size() + 1;
        txNew.vout.resize(payments);

        txNew.vout[payments - 1].scriptPubKey = payee;
        txNew.vout[payments - 1].nValue = 0;

        CTxDestination address1;
        ExtractDestination(payee, address1);
        CBitcoinAddress address2(address1);

        LogPrintf("Masternode payment to %s\n", address2.ToString());
    }

    CAmount blockValue = nCredit;
    CAmount masternodePayment = GetMasternodePayment(nHeight, nReward, winningMasternodeCollateral);

    LogPrint("coinstake", "CWallet::CreateCoinStake() -> blockValue=%d(%s), masternodePayment=%d(%s)\n", blockValue, FormatMoney(blockValue), masternodePayment, FormatMoney(masternodePayment));

    //! Set output amount
    if (!hasPayment && txNew.vout.size() == 3) //! 2 stake outputs, stake was split, no masternode payment
    {
        txNew.vout[1].nValue = (blockValue / 2 / CENT) * CENT;
        txNew.vout[2].nValue = blockValue - txNew.vout[1].nValue;
    } else if (hasPayment && txNew.vout.size() == 4) //! 2 stake outputs, stake was split, plus a masternode payment
    {
        txNew.vout[payments - 1].nValue = masternodePayment;
        if (nHeight < V3_START_BLOCK)
            blockValue -= masternodePayment;
        txNew.vout[1].nValue = (blockValue / 2 / CENT) * CENT;
        txNew.vout[2].nValue = blockValue - txNew.vout[1].nValue;
    } else if (!hasPayment && txNew.vout.size() == 2) //! only 1 stake output, was not split, no masternode payment
        txNew.vout[1].nValue = blockValue;
    else if (hasPayment && txNew.vout.size() == 3) //! only 1 stake output, was not split, plus a masternode payment
    {
        txNew.vout[payments - 1].nValue = masternodePayment;
        if (nHeight < V3_START_BLOCK)
            blockValue -= masternodePayment;
        txNew.vout[1].nValue = blockValue;
    }

    //! Sign
    int nIn = 0;
    BOOST_FOREACH (const CWalletTx* pcoin, vwtxPrev) {
        if (!SignSignature(*this, *pcoin, txNew, nIn++))
            return error("CreateCoinStake : failed to sign coinstake");
    }

    //! Limit size
    unsigned int nBytes = ::GetSerializeSize(txNew, SER_NETWORK, PROTOCOL_VERSION);
    if (nBytes >= MAX_STANDARD_TX_SIZE)
        return error("CreateCoinStake : exceeded coinstake size limit");

    //! Successfully generated coinstake
    return true;
}


//! Call after CreateTransaction unless you want to abort
bool CWallet::CommitTransaction(CWalletTx& wtxNew, CReserveKey& reservekey)
{
    mapValue_t mapNarr;
    FindStealthTransactions(wtxNew, mapNarr);

    if (!mapNarr.empty()) {
        BOOST_FOREACH (const PAIRTYPE(string, string) & item, mapNarr)
            wtxNew.mapValue[item.first] = item.second;
    };

    {
        LOCK2(cs_main, cs_wallet);
        LogPrintf("CommitTransaction:\n%s", wtxNew.ToString());
        {
            //! This is only to keep the database open to defeat the auto-flush for the
            //! duration of this scope.  This is the only place where this optimization
            //! maybe makes sense; please don't do it anywhere else.
            CWalletDB* pwalletdb = fFileBacked ? new CWalletDB(strWalletFile, "r") : NULL;

            //! Take key pair from key pool so it won't be used again
            reservekey.KeepKey();

            //! Add tx to wallet, because if it has change it's also ours,
            //! otherwise just for transaction history.
            AddToWallet(wtxNew);

            //! Notify that old coins are spent
            set<CWalletTx*> setCoins;
            BOOST_FOREACH (const CTxIn& txin, wtxNew.vin) {
                CWalletTx& coin = mapWallet[txin.prevout.hash];
                coin.BindWallet(this);
                NotifyTransactionChanged(this, coin.GetHash(), CT_UPDATED);
            }

            if (fFileBacked)
                delete pwalletdb;
        }

        //! Track how many getdata requests our transaction gets
        mapRequestCount[wtxNew.GetHash()] = 0;

        //! Broadcast
        if (!wtxNew.AcceptToMemoryPool(true)) {
            //! This must not fail. The transaction has already been signed and recorded.
            LogPrintf("CommitTransaction() : Error: Transaction not valid\n");
            return false;
        }
        wtxNew.RelayWalletTransaction();
    }
    return true;
}

CAmount CWallet::GetMinimumFee(unsigned int nTxBytes, unsigned int nConfirmTarget, const CTxMemPool& pool)
{
    // payTxFee is user-set "I want to pay this much"
    CAmount nFeeNeeded = payTxFee.GetFee(nTxBytes);
    // user selected total at least (default=true)
    if (fPayAtLeastCustomFee && nFeeNeeded > 0 && nFeeNeeded < payTxFee.GetFeePerK())
        nFeeNeeded = payTxFee.GetFeePerK();
    // User didn't set: use -txconfirmtarget to estimate...
    if (nFeeNeeded == 0)
        nFeeNeeded = pool.estimateFee(nConfirmTarget).GetFee(nTxBytes);
    // ... unless we don't have enough mempool data, in which case fall
    // back to a hard-coded fee
    if (nFeeNeeded == 0)
        nFeeNeeded = minTxFee.GetFee(nTxBytes);
    // prevent user from paying a non-sense fee (like 1 satoshi): 0 < fee < minRelayFee
    if (nFeeNeeded < ::minRelayTxFee.GetFee(nTxBytes))
        nFeeNeeded = ::minRelayTxFee.GetFee(nTxBytes);
    // But always obey the maximum
    if (nFeeNeeded > maxTxFee)
        nFeeNeeded = maxTxFee;
    return nFeeNeeded;
}

string CWallet::PrepareDarksendDenominate(int minRounds, int maxRounds)
{
    if (IsLocked())
        return _("Error: Wallet locked, unable to create transaction!");

    if (darkSendPool.GetState() != POOL_STATUS_ERROR && darkSendPool.GetState() != POOL_STATUS_SUCCESS)
        if (darkSendPool.GetMyTransactionCount() > 0)
            return _("Error: You already have pending entries in the Darksend pool");

    //! ** find the coins we'll use
    std::vector<CTxIn> vCoins;
    std::vector<COutput> vCoins2;
    CAmount nValueIn = 0;
    CReserveKey reservekey(this);

    /*
        Select the coins we'll use
        if minRounds >= 0 it means only denominated inputs are going in and coming out
    */
    //! MBK: Added support for block height darksend fee change
    if (minRounds >= 0) {
        if (!SelectCoinsByDenominations(darkSendPool.sessionDenom, 0.1 * COIN, DARKSEND_POOL_MAX, vCoins, vCoins2, nValueIn, minRounds, maxRounds))
            return _("Insufficient funds");
    }

    //! calculate total value out
    CAmount nTotalValue = GetTotalValue(vCoins);
    LogPrintf("PrepareDarksendDenominate - preparing darksend denominate . Got: %d \n", nTotalValue);

    //!--------------
    BOOST_FOREACH (CTxIn v, vCoins)
        LockCoin(v.prevout);

    //! denominate our funds
    CAmount nValueLeft = nTotalValue;
    std::vector<CTxOut> vOut;
    std::vector<int64_t> vDenoms;

    /*
        TODO: Front load with needed denominations (e.g. .1, 1 )
    */

    /*
        Add all denominations once
        The beginning of the list is front loaded with each possible
        denomination in random order. This means we'll at least get 1
        of each that is required as outputs.
    */
    BOOST_FOREACH (int64_t d, darkSendDenominations) {
        vDenoms.push_back(d);
        vDenoms.push_back(d);
    }

    //! randomize the order of these denominations
    std::random_shuffle(vDenoms.begin(), vDenoms.end());

    /*
        Build a long list of denominations
        Next we'll build a long random list of denominations to add.
        Eventually as the algorithm goes through these it'll find the ones
        it nees to get exact change.
    */
    for (int i = 0; i <= 500; i++)
        BOOST_FOREACH (int64_t d, darkSendDenominations)
            vDenoms.push_back(d);

    //! randomize the order of inputs we get back
    std::random_shuffle(vDenoms.begin() + (int)darkSendDenominations.size() + 1, vDenoms.end());

    //! Make outputs by looping through denominations randomly
    BOOST_REVERSE_FOREACH (int64_t v, vDenoms) {
        //! only use the ones that are approved
        bool fAccepted = false;
        if ((darkSendPool.sessionDenom & (1 << 0)) && v == ((100000 * COIN) + 100000000)) {
            fAccepted = true;
        } else if ((darkSendPool.sessionDenom & (1 << 1)) && v == ((10000 * COIN) + 10000000)) {
            fAccepted = true;
        } else if ((darkSendPool.sessionDenom & (1 << 2)) && v == ((1000 * COIN) + 1000000)) {
            fAccepted = true;
        } else if ((darkSendPool.sessionDenom & (1 << 3)) && v == ((100 * COIN) + 100000)) {
            fAccepted = true;
        } else if ((darkSendPool.sessionDenom & (1 << 4)) && v == ((10 * COIN) + 10000)) {
            fAccepted = true;
        } else if ((darkSendPool.sessionDenom & (1 << 5)) && v == ((1 * COIN) + 1000)) {
            fAccepted = true;
        } else if ((darkSendPool.sessionDenom & (1 << 6)) && v == ((.1 * COIN) + 100)) {
            fAccepted = true;
        }
        if (!fAccepted)
            continue;

        int nOutputs = 0;

        //! add each output up to 10 times until it can't be added again
        if (nValueLeft - v >= 0 && nOutputs <= 10) {
            CScript scriptChange;
            CPubKey vchPubKey;
            //! use a unique change address
            assert(reservekey.GetReservedKey(vchPubKey)); //! should never fail, as we just unlocked
            scriptChange = GetScriptForDestination(vchPubKey.GetID());
            reservekey.KeepKey();

            CTxOut o(v, scriptChange);
            vOut.push_back(o);

            //! increment outputs and subtract denomination amount
            nOutputs++;
            nValueLeft -= v;
        }

        if (nValueLeft == 0)
            break;
    }

    //! back up mode , incase we couldn't successfully make the outputs for some reason
    if (vOut.size() > 40 || darkSendPool.GetDenominations(vOut) != darkSendPool.sessionDenom || nValueLeft != 0) {
        vOut.clear();
        nValueLeft = nTotalValue;

        //! Make outputs by looping through denominations, from small to large

        BOOST_FOREACH (const COutput& out, vCoins2) {
            CScript scriptChange;
            CPubKey vchPubKey;
            //! use a unique change address
            assert(reservekey.GetReservedKey(vchPubKey)); //! should never fail, as we just unlocked
            scriptChange = GetScriptForDestination(vchPubKey.GetID());
            reservekey.KeepKey();

            CTxOut o(out.tx->vout[out.i].nValue, scriptChange);
            vOut.push_back(o);

            //! increment outputs and subtract denomination amount
            nValueLeft -= out.tx->vout[out.i].nValue;

            if (nValueLeft == 0)
                break;
        }
    }

    if (darkSendPool.GetDenominations(vOut) != darkSendPool.sessionDenom)
        return "Error: can't make current denominated outputs";

    //! we don't support change at all
    if (nValueLeft != 0)
        return "Error: change left-over in pool. Must use denominations only";


    //! randomize the output order
    std::random_shuffle(vOut.begin(), vOut.end());

    darkSendPool.SendDarksendDenominate(vCoins, vOut, nValueIn);

    return "";
}

CAmount CWallet::GetTotalValue(std::vector<CTxIn> vCoins)
{
    CAmount nTotalValue = 0;
    CWalletTx wtx;
    BOOST_FOREACH (CTxIn i, vCoins) {
        if (mapWallet.count(i.prevout.hash)) {
            CWalletTx& wtx = mapWallet[i.prevout.hash];
            if (i.prevout.n < wtx.vout.size()) {
                nTotalValue += wtx.vout[i.prevout.n].nValue;
            }
        } else {
            LogPrintf("GetTotalValue -- Couldn't find transaction\n");
        }
    }
    return nTotalValue;
}


DBErrors CWallet::LoadWallet(bool& fFirstRunRet)
{
    if (!fFileBacked)
        return DB_LOAD_OK;
    fFirstRunRet = false;
    DBErrors nLoadWalletRet = CWalletDB(strWalletFile, "cr+").LoadWallet(this);
    if (nLoadWalletRet == DB_NEED_REWRITE) {
        if (CDB::Rewrite(strWalletFile, "\x04pool")) {
            LOCK(cs_wallet);
            setKeyPool.clear();
            //! Note: can't top-up keypool here, because wallet is locked.
            //! User will be prompted to unlock wallet the next operation
            //! the requires a new key.
        }
    }

    if (nLoadWalletRet != DB_LOAD_OK)
        return nLoadWalletRet;
    fFirstRunRet = !vchDefaultKey.IsValid();

    return DB_LOAD_OK;
}


DBErrors CWallet::ZapWalletTx(std::vector<CWalletTx>& vWtx)
{
    if (!fFileBacked)
        return DB_LOAD_OK;
    DBErrors nZapWalletTxRet = CWalletDB(strWalletFile, "cr+").ZapWalletTx(this, vWtx);
    if (nZapWalletTxRet == DB_NEED_REWRITE) {
        if (CDB::Rewrite(strWalletFile, "\x04pool")) {
            LOCK(cs_wallet);
            setKeyPool.clear();
            //! Note: can't top-up keypool here, because wallet is locked.
            //! User will be prompted to unlock wallet the next operation
            //! the requires a new key.
        }
    }
    if (nZapWalletTxRet != DB_LOAD_OK)
        return nZapWalletTxRet;
    return DB_LOAD_OK;
}


bool CWallet::SetAddressBook(const CTxDestination& address, const string& strName, const string& strPurpose)
{
    bool fUpdated = false;
    {
        LOCK(cs_wallet); //! mapAddressBook
        std::map<CTxDestination, CAddressBookData>::iterator mi = mapAddressBook.find(address);
        fUpdated = mi != mapAddressBook.end();
        mapAddressBook[address].name = strName;
    }
    NotifyAddressBookChanged(this, address, strName, ::IsMine(*this, address) != ISMINE_NO,
                             (fUpdated ? CT_UPDATED : CT_NEW));
    if (!fFileBacked)
        return false;
    if (!strPurpose.empty() && !CWalletDB(strWalletFile).WritePurpose(CBitcoinAddress(address).ToString(), strPurpose))
        return false;
    return CWalletDB(strWalletFile).WriteName(CBitcoinAddress(address).ToString(), strName);
}

bool CWallet::DelAddressBook(const CTxDestination& address)
{
    LOCK(cs_wallet); //! mapAddressBook

    if (fFileBacked) {
        //! Delete destdata tuples associated with address
        std::string strAddress = CBitcoinAddress(address).ToString();
        BOOST_FOREACH (const PAIRTYPE(string, string) & item, mapAddressBook[address].destdata) {
            CWalletDB(strWalletFile).EraseDestData(strAddress, item.first);
        }
    }

    mapAddressBook.erase(address);

    NotifyAddressBookChanged(this, address, "", ::IsMine(*this, address) != ISMINE_NO, CT_DELETED);

    if (!fFileBacked)
        return false;
    CWalletDB(strWalletFile).ErasePurpose(CBitcoinAddress(address).ToString());
    return CWalletDB(strWalletFile).EraseName(CBitcoinAddress(address).ToString());
}

bool CWallet::SetDefaultKey(const CPubKey& vchPubKey)
{
    if (fFileBacked) {
        if (!CWalletDB(strWalletFile).WriteDefaultKey(vchPubKey))
            return false;
    }
    vchDefaultKey = vchPubKey;
    return true;
}

/**
* Mark old keypool keys as used,
* and generate all new keys
*/
bool CWallet::NewKeyPool()
{
    {
        LOCK(cs_wallet);
        CWalletDB walletdb(strWalletFile);
        BOOST_FOREACH (int64_t nIndex, setKeyPool)
            walletdb.ErasePool(nIndex);
        setKeyPool.clear();

        if (IsLocked())
            return false;

        int64_t nKeys = max(GetArg("-keypool", 100), (int64_t)0);
        for (int i = 0; i < nKeys; i++) {
            int64_t nIndex = i + 1;
            walletdb.WritePool(nIndex, CKeyPool(GenerateNewKey()));
            setKeyPool.insert(nIndex);
        }
        LogPrintf("CWallet::NewKeyPool wrote %d new keys\n", nKeys);
    }
    return true;
}

bool CWallet::TopUpKeyPool(unsigned int nSize)
{
    {
        LOCK(cs_wallet);

        if (IsLocked())
            return false;

        CWalletDB walletdb(strWalletFile);

        //! Top up key pool
        unsigned int nTargetSize;
        if (nSize > 0)
            nTargetSize = nSize;
        else
            nTargetSize = max(GetArg("-keypool", 100), (int64_t)0);

        while (setKeyPool.size() < (nTargetSize + 1)) {
            int64_t nEnd = 1;
            if (!setKeyPool.empty())
                nEnd = *(--setKeyPool.end()) + 1;
            if (!walletdb.WritePool(nEnd, CKeyPool(GenerateNewKey())))
                throw runtime_error("TopUpKeyPool() : writing generated key failed");
            setKeyPool.insert(nEnd);
            LogPrintf("keypool added key %d, size=%u\n", nEnd, setKeyPool.size());
        }
    }
    return true;
}

void CWallet::ReserveKeyFromKeyPool(int64_t& nIndex, CKeyPool& keypool)
{
    nIndex = -1;
    keypool.vchPubKey = CPubKey();
    {
        LOCK(cs_wallet);

        if (!IsLocked())
            TopUpKeyPool();

        //! Get the oldest key
        if (setKeyPool.empty())
            return;

        CWalletDB walletdb(strWalletFile);

        nIndex = *(setKeyPool.begin());
        setKeyPool.erase(setKeyPool.begin());
        if (!walletdb.ReadPool(nIndex, keypool))
            throw runtime_error("ReserveKeyFromKeyPool() : read failed");
        if (!HaveKey(keypool.vchPubKey.GetID()))
            throw runtime_error("ReserveKeyFromKeyPool() : unknown key in key pool");
        assert(keypool.vchPubKey.IsValid());
        LogPrint("keypool", "keypool reserve %d\n", nIndex);
    }
}

void CWallet::KeepKey(int64_t nIndex)
{
    //! Remove from key pool
    if (fFileBacked) {
        CWalletDB walletdb(strWalletFile);
        walletdb.ErasePool(nIndex);
    }
    LogPrint("keypool", "keypool keep %d\n", nIndex);
}

void CWallet::ReturnKey(int64_t nIndex)
{
    //! Return to key pool
    {
        LOCK(cs_wallet);
        setKeyPool.insert(nIndex);
    }
    LogPrint("keypool", "keypool return %d\n", nIndex);
}

bool CWallet::GetKeyFromPool(CPubKey& result)
{
    int64_t nIndex = 0;
    CKeyPool keypool;
    {
        LOCK(cs_wallet);
        ReserveKeyFromKeyPool(nIndex, keypool);
        if (nIndex == -1) {
            if (IsLocked())
                return false;
            result = GenerateNewKey();
            return true;
        }
        KeepKey(nIndex);
        result = keypool.vchPubKey;
    }
    return true;
}

int64_t CWallet::GetOldestKeyPoolTime()
{
    int64_t nIndex = 0;
    CKeyPool keypool;
    ReserveKeyFromKeyPool(nIndex, keypool);
    if (nIndex == -1)
        return GetTime();
    ReturnKey(nIndex);
    return keypool.nTime;
}

std::map<CTxDestination, CAmount> CWallet::GetAddressBalances()
{
    map<CTxDestination, CAmount> balances;

    {
        LOCK(cs_wallet);
        BOOST_FOREACH (PAIRTYPE(uint256, CWalletTx) walletEntry, mapWallet) {
            CWalletTx* pcoin = &walletEntry.second;

            if (!IsFinalTx(*pcoin) || !pcoin->IsTrusted())
                continue;

            if ((pcoin->IsCoinBase() || pcoin->IsCoinStake()) && pcoin->GetBlocksToMaturity() > 0)
                continue;

            int nDepth = pcoin->GetDepthInMainChain();
            if (nDepth < (pcoin->IsFromMe(ISMINE_ALL) ? 0 : 1))
                continue;

            for (unsigned int i = 0; i < pcoin->vout.size(); i++) {
                CTxDestination addr;
                if (!IsMine(pcoin->vout[i]))
                    continue;
                if (!ExtractDestination(pcoin->vout[i].scriptPubKey, addr))
                    continue;

                CAmount n = IsSpent(walletEntry.first, i) ? 0 : pcoin->vout[i].nValue;

                if (!balances.count(addr))
                    balances[addr] = 0;
                balances[addr] += n;
            }
        }
    }

    return balances;
}

set<set<CTxDestination> > CWallet::GetAddressGroupings()
{
    AssertLockHeld(cs_wallet); //! mapWallet
    set<set<CTxDestination> > groupings;
    set<CTxDestination> grouping;

    BOOST_FOREACH (PAIRTYPE(uint256, CWalletTx) walletEntry, mapWallet) {
        CWalletTx* pcoin = &walletEntry.second;

        if (pcoin->vin.size() > 0) {
            bool any_mine = false;
            //! group all input addresses with each other
            BOOST_FOREACH (CTxIn txin, pcoin->vin) {
                CTxDestination address;
                if (!IsMine(txin)) /* If this input isn't mine, ignore it */
                    continue;
                if (!ExtractDestination(mapWallet[txin.prevout.hash].vout[txin.prevout.n].scriptPubKey, address))
                    continue;
                grouping.insert(address);
                any_mine = true;
            }

            //! group change with input addresses
            if (any_mine) {
                BOOST_FOREACH (CTxOut txout, pcoin->vout)
                    if (IsChange(txout)) {
                        CTxDestination txoutAddr;
                        if (!ExtractDestination(txout.scriptPubKey, txoutAddr))
                            continue;
                        grouping.insert(txoutAddr);
                    }
            }
            if (grouping.size() > 0) {
                groupings.insert(grouping);
                grouping.clear();
            }
        }

        //! group lone addrs by themselves
        for (unsigned int i = 0; i < pcoin->vout.size(); i++)
            if (IsMine(pcoin->vout[i])) {
                CTxDestination address;
                if (!ExtractDestination(pcoin->vout[i].scriptPubKey, address))
                    continue;
                grouping.insert(address);
                groupings.insert(grouping);
                grouping.clear();
            }
    }

    set<set<CTxDestination>*> uniqueGroupings;        //! a set of pointers to groups of addresses
    map<CTxDestination, set<CTxDestination>*> setmap; //! map addresses to the unique group containing it
    BOOST_FOREACH (set<CTxDestination> grouping, groupings) {
        //! make a set of all the groups hit by this new group
        set<set<CTxDestination>*> hits;
        map<CTxDestination, set<CTxDestination>*>::iterator it;
        BOOST_FOREACH (CTxDestination address, grouping)
            if ((it = setmap.find(address)) != setmap.end())
                hits.insert((*it).second);

        //! merge all hit groups into a new single group and delete old groups
        set<CTxDestination>* merged = new set<CTxDestination>(grouping);
        BOOST_FOREACH (set<CTxDestination>* hit, hits) {
            merged->insert(hit->begin(), hit->end());
            uniqueGroupings.erase(hit);
            delete hit;
        }
        uniqueGroupings.insert(merged);

        //! update setmap
        BOOST_FOREACH (CTxDestination element, *merged)
            setmap[element] = merged;
    }

    set<set<CTxDestination> > ret;
    BOOST_FOREACH (set<CTxDestination>* uniqueGrouping, uniqueGroupings) {
        ret.insert(*uniqueGrouping);
        delete uniqueGrouping;
    }

    return ret;
}

set<CTxDestination> CWallet::GetAccountAddresses(string strAccount) const
{
    set<CTxDestination> result;
    BOOST_FOREACH (const PAIRTYPE(CTxDestination, CAddressBookData) & item, mapAddressBook) {
        const CTxDestination& address = item.first;
        const string& strName = item.second.name;
        if (strName == strAccount)
            result.insert(address);
    }
    return result;
}

bool CReserveKey::GetReservedKey(CPubKey& pubkey)
{
    if (nIndex == -1) {
        CKeyPool keypool;
        pwallet->ReserveKeyFromKeyPool(nIndex, keypool);
        if (nIndex != -1)
            vchPubKey = keypool.vchPubKey;
        else {
            return false;
        }
    }
    assert(vchPubKey.IsValid());
    pubkey = vchPubKey;
    return true;
}

void CReserveKey::KeepKey()
{
    if (nIndex != -1)
        pwallet->KeepKey(nIndex);
    nIndex = -1;
    vchPubKey = CPubKey();
}

void CReserveKey::ReturnKey()
{
    if (nIndex != -1)
        pwallet->ReturnKey(nIndex);
    nIndex = -1;
    vchPubKey = CPubKey();
}

void CWallet::GetAllReserveKeys(set<CKeyID>& setAddress) const
{
    setAddress.clear();

    CWalletDB walletdb(strWalletFile);

    LOCK2(cs_main, cs_wallet);
    BOOST_FOREACH (const int64_t& id, setKeyPool) {
        CKeyPool keypool;
        if (!walletdb.ReadPool(id, keypool))
            throw runtime_error("GetAllReserveKeyHashes() : read failed");
        assert(keypool.vchPubKey.IsValid());
        CKeyID keyID = keypool.vchPubKey.GetID();
        if (!HaveKey(keyID))
            throw runtime_error("GetAllReserveKeyHashes() : unknown key in key pool");
        setAddress.insert(keyID);
    }
}

void CWallet::UpdatedTransaction(const uint256& hashTx)
{
    {
        LOCK(cs_wallet);
        //! Only notify UI if this transaction is in this wallet
        map<uint256, CWalletTx>::const_iterator mi = mapWallet.find(hashTx);
        if (mi != mapWallet.end())
            NotifyTransactionChanged(this, hashTx, CT_UPDATED);
    }
}


void CWallet::LockCoin(COutPoint& output)
{
    AssertLockHeld(cs_wallet); //! setLockedCoins
    setLockedCoins.insert(output);
}

void CWallet::UnlockCoin(COutPoint& output)
{
    AssertLockHeld(cs_wallet); //! setLockedCoins
    setLockedCoins.erase(output);
}

void CWallet::UnlockAllCoins()
{
    AssertLockHeld(cs_wallet); //! setLockedCoins
    setLockedCoins.clear();
}

bool CWallet::IsLockedCoin(uint256 hash, unsigned int n) const
{
    AssertLockHeld(cs_wallet); //! setLockedCoins
    COutPoint outpt(hash, n);

    return (setLockedCoins.count(outpt) > 0);
}

void CWallet::ListLockedCoins(std::vector<COutPoint>& vOutpts)
{
    AssertLockHeld(cs_wallet); //! setLockedCoins
    for (std::set<COutPoint>::iterator it = setLockedCoins.begin();
         it != setLockedCoins.end(); it++) {
        COutPoint outpt = (*it);
        vOutpts.push_back(outpt);
    }
}

class CAffectedKeysVisitor : public boost::static_visitor<void>
{
private:
    const CKeyStore& keystore;
    std::vector<CKeyID>& vKeys;

public:
    CAffectedKeysVisitor(const CKeyStore& keystoreIn, std::vector<CKeyID>& vKeysIn) : keystore(keystoreIn), vKeys(vKeysIn) {}

    void Process(const CScript& script)
    {
        txnouttype type;
        std::vector<CTxDestination> vDest;
        int nRequired;
        if (ExtractDestinations(script, type, vDest, nRequired)) {
            BOOST_FOREACH (const CTxDestination& dest, vDest)
                boost::apply_visitor(*this, dest);
        }
    }

    void operator()(const CKeyID& keyId)
    {
        if (keystore.HaveKey(keyId))
            vKeys.push_back(keyId);
    }

    void operator()(const CScriptID& scriptId)
    {
        CScript script;
        if (keystore.GetCScript(scriptId, script))
            Process(script);
    }

    void operator()(const CStealthAddress& stxAddr)
    {
        CScript script;
    }

    void operator()(const CNoDestination& none) {}
};

void CWallet::GetKeyBirthTimes(std::map<CKeyID, int64_t>& mapKeyBirth) const
{
    AssertLockHeld(cs_wallet); //! mapKeyMetadata
    mapKeyBirth.clear();

    //! get birth times for keys with metadata
    for (std::map<CKeyID, CKeyMetadata>::const_iterator it = mapKeyMetadata.begin(); it != mapKeyMetadata.end(); it++)
        if (it->second.nCreateTime)
            mapKeyBirth[it->first] = it->second.nCreateTime;

    //! map in which we'll infer heights of other keys
    CBlockIndex* pindexMax = chainActive[std::max(0, chainActive.Height() - 144)]; //! the tip can be reorganised; use a 144-block safety margin
    std::map<CKeyID, CBlockIndex*> mapKeyFirstBlock;
    std::set<CKeyID> setKeys;
    GetKeys(setKeys);
    BOOST_FOREACH (const CKeyID& keyid, setKeys) {
        if (mapKeyBirth.count(keyid) == 0)
            mapKeyFirstBlock[keyid] = pindexMax;
    }
    setKeys.clear();

    //! if there are no such keys, we're done
    if (mapKeyFirstBlock.empty())
        return;

    //! find first block that affects those keys, if there are any left
    std::vector<CKeyID> vAffected;
    for (std::map<uint256, CWalletTx>::const_iterator it = mapWallet.begin(); it != mapWallet.end(); it++) {
        //! iterate over all wallet transactions...
        const CWalletTx& wtx = (*it).second;
        BlockMap::const_iterator blit = mapBlockIndex.find(wtx.hashBlock);
        if (blit != mapBlockIndex.end() && chainActive.Contains(blit->second)) {
            //! ... which are already in a block
            int nHeight = blit->second->nHeight;
            BOOST_FOREACH (const CTxOut& txout, wtx.vout) {
                //! iterate over all their outputs
                CAffectedKeysVisitor(*this, vAffected).Process(txout.scriptPubKey);
                BOOST_FOREACH (const CKeyID& keyid, vAffected) {
                    //! ... and all their affected keys
                    std::map<CKeyID, CBlockIndex*>::iterator rit = mapKeyFirstBlock.find(keyid);
                    if (rit != mapKeyFirstBlock.end() && nHeight < rit->second->nHeight)
                        rit->second = blit->second;
                }
                vAffected.clear();
            }
        }
    }

    //! Extract block timestamps for those keys
    for (std::map<CKeyID, CBlockIndex*>::const_iterator it = mapKeyFirstBlock.begin(); it != mapKeyFirstBlock.end(); it++)
        mapKeyBirth[it->first] = it->second->GetBlockTime() - 7200; //! block times can be 2h off
}

bool CWallet::GetTransaction(const uint256& hashTx, CWalletTx& wtx)
{
    {
        LOCK(cs_wallet);
        map<uint256, CWalletTx>::iterator mi = mapWallet.find(hashTx);
        if (mi != mapWallet.end()) {
            wtx = (*mi).second;
            return true;
        }
    }
    return false;
}

int CMerkleTx::GetTransactionLockSignatures() const
{
    if (!IsSporkActive(SPORK_1_MASTERNODE_PAYMENTS_ENFORCEMENT))
        return -3;
    if (nInstantXDepth == 0)
        return -1;

    //! compile consessus vote
    std::map<uint256, CTransactionLock>::iterator i = mapTxLocks.find(GetHash());
    if (i != mapTxLocks.end()) {
        return (*i).second.CountSignatures();
    }

    return -1;
}

bool CMerkleTx::IsTransactionLockTimedOut() const
{
    if (nInstantXDepth == 0)
        return 0;

    //! compile consessus vote
    std::map<uint256, CTransactionLock>::iterator i = mapTxLocks.find(GetHash());
    if (i != mapTxLocks.end()) {
        return GetTime() > (*i).second.nTimeout;
    }

    return false;
}

bool CWallet::AddDestData(const CTxDestination& dest, const std::string& key, const std::string& value)
{
    mapAddressBook[dest].destdata.insert(std::make_pair(key, value));
    if (!fFileBacked)
        return true;
    return CWalletDB(strWalletFile).WriteDestData(CBitcoinAddress(dest).ToString(), key, value);
}

bool CWallet::EraseDestData(const CTxDestination& dest, const std::string& key)
{
    if (!mapAddressBook[dest].destdata.erase(key))
        return false;
    if (!fFileBacked)
        return true;
    return CWalletDB(strWalletFile).EraseDestData(CBitcoinAddress(dest).ToString(), key);
}

bool CWallet::LoadDestData(const CTxDestination& dest, const std::string& key, const std::string& value)
{
    mapAddressBook[dest].destdata.insert(std::make_pair(key, value));
    return true;
}

bool CWallet::GetDestData(const CTxDestination& dest, const std::string& key, std::string* value) const
{
    std::map<CTxDestination, CAddressBookData>::const_iterator i = mapAddressBook.find(dest);
    if (i != mapAddressBook.end()) {
        CAddressBookData::StringMap::const_iterator j = i->second.destdata.find(key);
        if (j != i->second.destdata.end()) {
            if (value)
                *value = j->second;
            return true;
        }
    }
    return false;
}

CKeyPool::CKeyPool()
{
    nTime = GetTime();
}

CKeyPool::CKeyPool(const CPubKey& vchPubKeyIn)
{
    nTime = GetTime();
    vchPubKey = vchPubKeyIn;
}

CWalletKey::CWalletKey(int64_t nExpires)
{
    nTimeCreated = (nExpires ? GetTime() : 0);
    nTimeExpires = nExpires;
}

int CMerkleTx::SetMerkleBranch(const CBlock* pblock)
{
    AssertLockHeld(cs_main);

    CBlock blockTmp;
    if (pblock == NULL) {
        CCoins coins;
        if (pcoinsTip->GetCoins(GetHash(), coins)) {
            CBlockIndex* pindex = chainActive[coins.nHeight];
            if (pindex) {
                if (!ReadBlockFromDisk(blockTmp, pindex))
                    return 0;
                pblock = &blockTmp;
            }
        }
    }

    if (pblock) {
        //! Update the tx's hashBlock
        hashBlock = pblock->GetHash();

        //! Locate the transaction
        for (nIndex = 0; nIndex < (int)pblock->vtx.size(); nIndex++)
            if (pblock->vtx[nIndex] == *(CTransaction*)this)
                break;
        if (nIndex == (int)pblock->vtx.size()) {
            vMerkleBranch.clear();
            nIndex = -1;
            LogPrintf("ERROR: SetMerkleBranch() : couldn't find tx in block\n");
            return 0;
        }

        //! Fill in merkle branch
        vMerkleBranch = pblock->GetMerkleBranch(nIndex);
    }

    //! Is the tx in a block that's in the main chain
    BlockMap::iterator mi = mapBlockIndex.find(hashBlock);
    if (mi == mapBlockIndex.end())
        return 0;
    CBlockIndex* pindex = (*mi).second;
    if (!pindex || !chainActive.Contains(pindex))
        return 0;

    return chainActive.Height() - pindex->nHeight + 1;
}

int CMerkleTx::GetDepthInMainChainINTERNAL(const CBlockIndex*& pindexRet) const
{
    if (hashBlock == 0 || nIndex == -1)
        return 0;
    AssertLockHeld(cs_main);

    //! Find the block it claims to be in
    BlockMap::iterator mi = mapBlockIndex.find(hashBlock);
    if (mi == mapBlockIndex.end())
        return 0;
    CBlockIndex* pindex = (*mi).second;
    if (!pindex || !chainActive.Contains(pindex))
        return 0;

    //! Make sure the merkle branch connects to this block
    if (!fMerkleVerified) {
        if (CBlock::CheckMerkleBranch(GetHash(), vMerkleBranch, nIndex) != pindex->hashMerkleRoot)
            return 0;
        fMerkleVerified = true;
    }

    pindexRet = pindex;
    return chainActive.Height() - pindex->nHeight + 1;
}

int CMerkleTx::GetDepthInMainChain(const CBlockIndex*& pindexRet) const
{
    AssertLockHeld(cs_main);
    int nResult = GetDepthInMainChainINTERNAL(pindexRet);
    if (nResult == 0 && !mempool.exists(GetHash()))
        return -1; //! Not in chain, not in mempool

    return nResult;
}

int CMerkleTx::GetBlocksToMaturity() const //! Jump back quickly to the same height as the chain.
{
    if (!(IsCoinBase() || IsCoinStake()))
        return 0;
    return max(0, (nCoinbaseMaturity + 1) - GetDepthInMainChain());
}


bool CMerkleTx::AcceptToMemoryPool(bool fLimitFree, bool fRejectInsaneFee)
{
    CValidationState state;
    return ::AcceptToMemoryPool(mempool, state, *this, fLimitFree, NULL, fRejectInsaneFee);
}<|MERGE_RESOLUTION|>--- conflicted
+++ resolved
@@ -44,10 +44,6 @@
 bool fSendFreeTransactions = false;
 bool fPayAtLeastCustomFee = true;
 
-<<<<<<< HEAD
-=======
-static int64_t GetStakeSplitAmount() { return 1000000 * COIN; }
->>>>>>> 5999f853
 static unsigned int GetStakeMaxCombineInputs() { return 100; }
 static int64_t GetStakeCombineThreshold() { return 500000 * COIN; }
 
@@ -1006,7 +1002,6 @@
         if (txout.scriptPubKey.empty())
             continue;
 
-<<<<<<< HEAD
         isminetype fIsMine = pwallet->IsMine(txout);
         //! Only need to handle txouts if AT LEAST one of these is true:
         //!   1) they debit from us (sent)
@@ -1016,21 +1011,6 @@
             if (pwallet->IsChange(txout))
                 continue;
         } else if (!(fIsMine & filter))
-=======
-        bool fIsMine;
-        // Only need to handle txouts if AT LEAST one of these is true:
-        //   1) they debit from us (sent)
-        //   2) the output is to us (received)
-        if (nDebit > 0)
-        {
-            // Don't report 'change' txouts
-	    // MetrixNOTE: CoinControl possible fix related... with HD wallet we need to report change?
-            //if (pwallet->IsChange(txout))
-            //    continue;
-            fIsMine = pwallet->IsMine(txout);
-        }
-        else if (!(fIsMine = pwallet->IsMine(txout)))
->>>>>>> 5999f853
             continue;
 
         //! In either case, we need to get the destination address
@@ -1538,11 +1518,7 @@
                 continue;
 
             int nDepth = pcoin->GetDepthInMainChain();
-<<<<<<< HEAD
             if (nDepth <= 0) //! MetrixNOTE: coincontrol fix / ignore 0 confirm
-=======
-            if (nDepth <= 0) // MetrixNOTE: coincontrol fix / ignore 0 confirm 
->>>>>>> 5999f853
                 continue;
 
             //! do not use IX for inputs that have less then 6 blockchain confirmations
@@ -2063,7 +2039,6 @@
     vector<COutput> vCoins;
     AvailableCoins(vCoins, true, coinControl, false, coin_type);
 
-<<<<<<< HEAD
     //! if we're doing only denominated, we need to round up to the nearest .1Metrix
     if (coin_type == ONLY_DENOMINATED) {
         //! Make outputs by looping through denominations, from large to small
@@ -2081,26 +2056,6 @@
                     nValueRet += out.tx->vout[out.i].nValue;
                     setCoinsRet.insert(make_pair(out.tx, out.i));
                     added++;
-=======
-    //if we're doing only denominated, we need to round up to the nearest .1Metrix
-    if(coin_type == ONLY_DENOMINATED){
-        // Make outputs by looping through denominations, from large to small
-        BOOST_FOREACH(int64_t v, darkSendDenominations)
-        {
-            int added = 0;
-            BOOST_FOREACH(const COutput& out, vCoins)
-            {
-                if(out.tx->vout[out.i].nValue == v                                            //make sure it's the denom we're looking for
-                    && nValueRet + out.tx->vout[out.i].nValue < nTargetValue + (0.1*COIN)+100 //round the amount up to .1Metrix over
-                    && added <= 100){                                                          //don't add more than 100 of one denom type
-                        CTxIn vin = CTxIn(out.tx->GetHash(),out.i);
-                        int rounds = GetInputDarksendRounds(vin);
-                        // make sure it's actually anonymized
-                        if(rounds < nDarksendRounds) continue;
-                        nValueRet += out.tx->vout[out.i].nValue;
-                        setCoinsRet.insert(make_pair(out.tx, out.i));
-                        added++;
->>>>>>> 5999f853
                 }
             }
         }
@@ -2216,7 +2171,6 @@
             continue; //! masternode input
         if (nValueRet + out.tx->vout[out.i].nValue <= nValueMax) {
             bool fAccepted = false;
-<<<<<<< HEAD
             /**
             * Function returns as follows:
             *
@@ -2226,17 +2180,6 @@
             * bit 3 - .1 Metrix +1
             */
             CTxIn vin = CTxIn(out.tx->GetHash(), out.i);
-=======
-
-            // Function returns as follows:
-            //
-            // bit 0 - 100Metrix+1 ( bit on if present )
-            // bit 1 - 10Metrix+1
-            // bit 2 - 1Metrix+1
-            // bit 3 - .1Metrix+1
-
-            CTxIn vin = CTxIn(out.tx->GetHash(),out.i);
->>>>>>> 5999f853
 
             int rounds = GetInputDarksendRounds(vin);
             if (rounds >= nDarksendRoundsMax)
@@ -3437,47 +3380,31 @@
 
     CAmount nCredit = 0;
     CScript scriptPubKeyKernel;
-    BOOST_FOREACH (PAIRTYPE(const CWalletTx*, unsigned int) pcoin, setCoins) {
+    BOOST_FOREACH (PAIRTYPE(const CWalletTx*, unsigned int) pcoin, setCoins)
+    {
         static int nMaxStakeSearchInterval = 60;
         bool fKernelFound = false;
-<<<<<<< HEAD
-        for (unsigned int n = 0; n < min(nSearchInterval, (int64_t)nMaxStakeSearchInterval) && !fKernelFound && pindexPrev == chainActive.Tip(); n++) {
+        for (unsigned int n = 0; n < min(nSearchInterval, (int64_t)nMaxStakeSearchInterval) && !fKernelFound && pindexPrev == chainActive.Tip(); n++)
+        {
             //! Metrix: make sure our coinstake search time satisfies the protocol
             //! it would be more efficient to increase n by (STAKE_TIMESTAMP_MASK+1)
             //! but this way will catch if txNew.nTime for some reason didn't start as a safe timestamp
             unsigned int nCoinStaketime = txNew.nTime - n;
-            if (CheckCoinStakeTimestamp(nCoinStaketime, nCoinStaketime)) {
+            if (CheckCoinStakeTimestamp(nCoinStaketime, nCoinStaketime))
+            {
                 boost::this_thread::interruption_point();
                 //! Search backward in time from the given txNew timestamp 
                 //! Search nSearchInterval seconds back up to nMaxStakeSearchInterval
                 COutPoint prevoutStake = COutPoint(pcoin.first->GetHash(), pcoin.second);
                 int64_t nBlockTime;
-                if (CheckKernel(pindexPrev, nBits, nCoinStaketime, prevoutStake, &nBlockTime)) {
-                    //! Found a kernel
-=======
-        for (unsigned int n=0; n<min(nSearchInterval,(int64_t)nMaxStakeSearchInterval) && !fKernelFound && pindexPrev == chainActive.Tip(); n++)
-        {
-            // Metrix: make sure our coinstake search time satisfies the protocol
-            // it would be more efficient to increase n by (STAKE_TIMESTAMP_MASK+1)
-            // but this way will catch if txNew.nTime for some reason didn't start as a safe timestamp
-            unsigned int nCoinStaketime = txNew.nTime - n;
-            if (CheckCoinStakeTimestamp(nCoinStaketime, nCoinStaketime))
-            {
-                boost::this_thread::interruption_point();
-                // Search backward in time from the given txNew timestamp 
-                // Search nSearchInterval seconds back up to nMaxStakeSearchInterval
-                COutPoint prevoutStake = COutPoint(pcoin.first->GetHash(), pcoin.second);
-                int64_t nBlockTime;
                 if (CheckKernel(pindexPrev, nBits, nCoinStaketime, prevoutStake, &nBlockTime))
                 {
-                    // Found a kernel
->>>>>>> 5999f853
+                    //! Found a kernel
                     LogPrint("coinstake", "CreateCoinStake : kernel found\n");
                     vector<valtype> vSolutions;
                     txnouttype whichType;
                     CScript scriptPubKeyOut;
                     scriptPubKeyKernel = pcoin.first->vout[pcoin.second].scriptPubKey;
-<<<<<<< HEAD
                     if (!Solver(scriptPubKeyKernel, whichType, vSolutions)) {
                         LogPrint("coinstake", "CreateCoinStake : failed to parse kernel\n");
                         break;  
@@ -3496,28 +3423,6 @@
                             break;  //! unable to find corresponding public key
                         }
                         scriptPubKeyOut << ToByteVector(key.GetPubKey()) << OP_CHECKSIG;
-=======
-                    if (!Solver(scriptPubKeyKernel, whichType, vSolutions))
-                    {
-                        LogPrint("coinstake", "CreateCoinStake : failed to parse kernel\n");
-                        break;
-                    }
-                    LogPrint("coinstake", "CreateCoinStake : parsed kernel type=%d\n", whichType);
-                    if (whichType != TX_PUBKEY && whichType != TX_PUBKEYHASH)
-                    {
-                        LogPrint("coinstake", "CreateCoinStake : no support for kernel type=%d\n", whichType);
-                        break;  // only support pay to public key and pay to address
-                    }
-                    if (whichType == TX_PUBKEYHASH) // pay to address type
-                    {
-                        // convert to pay to public key type
-                        if (!keystore.GetKey(uint160(vSolutions[0]), key))
-                        {
-                            LogPrint("coinstake", "CreateCoinStake : failed to get key for kernel type=%d\n", whichType);
-                            break;  // unable to find corresponding public key
-                        }
-                        scriptPubKeyOut << key.GetPubKey() << OP_CHECKSIG;
->>>>>>> 5999f853
                     }
                     if (whichType == TX_PUBKEY)
                     {
@@ -3525,21 +3430,13 @@
                         if (!keystore.GetKey(Hash160(vchPubKey), key))
                         {
                             LogPrint("coinstake", "CreateCoinStake : failed to get key for kernel type=%d\n", whichType);
-<<<<<<< HEAD
                             break;  //! unable to find corresponding public key
-=======
-                            break;  // unable to find corresponding public key
->>>>>>> 5999f853
                         }
 
                         if (key.GetPubKey() != vchPubKey)
                         {
                             LogPrint("coinstake", "CreateCoinStake : invalid key for kernel type=%d\n", whichType);
-<<<<<<< HEAD
                             break; //! keys mismatch
-=======
-                            break; // keys mismatch
->>>>>>> 5999f853
                         }
 
                         scriptPubKeyOut = scriptPubKeyKernel;
@@ -3551,13 +3448,8 @@
                     vwtxPrev.push_back(pcoin.first);
                     txNew.vout.push_back(CTxOut(0, scriptPubKeyOut));
 
-<<<<<<< HEAD
                     if (nCredit > (nStakeSplitThreshold * COIN))
                         txNew.vout.push_back(CTxOut(0, scriptPubKeyOut)); //! split stake
-=======
-                    if (nCredit > GetStakeSplitAmount())
-                        txNew.vout.push_back(CTxOut(0, scriptPubKeyOut)); //split stake
->>>>>>> 5999f853
                     LogPrint("coinstake", "CreateCoinStake : added kernel type=%d\n", whichType);
                     fKernelFound = true;
                     break;
@@ -3580,11 +3472,7 @@
         if (txNew.vout.size() == 2 && ((pcoin.first->vout[pcoin.second].scriptPubKey == scriptPubKeyKernel || pcoin.first->vout[pcoin.second].scriptPubKey == txNew.vout[1].scriptPubKey)) && pcoin.first->GetHash() != txNew.vin[0].prevout.hash) {
             int64_t nTimeWeight = GetWeight((int64_t)pcoin.first->nTime, (int64_t)txNew.nTime);
 
-<<<<<<< HEAD
             //! Stop adding more inputs if already too many inputs
-=======
-            // Stop adding more inputs if already too many inputs
->>>>>>> 5999f853
             if (txNew.vin.size() >= GetStakeMaxCombineInputs())
                 break;
             //! Stop adding more inputs if value is already pretty significant
