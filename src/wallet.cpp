--- conflicted
+++ resolved
@@ -863,20 +863,12 @@
         if (mi != mapWallet.end())
         {
             const CWalletTx& prev = (*mi).second;
-<<<<<<< HEAD
-			if (txin.prevout.n < prev.vout.size())
-				return IsMine(prev.vout[txin.prevout.n]);
+			      if (txin.prevout.n < prev.vout.size())
+				        return IsMine(prev.vout[txin.prevout.n]);
 
         }
     return ISMINE_NO;
     }
-=======
-            if (txin.prevout.n < prev.vout.size())
-                return IsMine(prev.vout[txin.prevout.n]);if (IsMine(prev.vout[txin.prevout.n]))
-
-    }
-    return MINE_NO;
->>>>>>> 96193c15
 }
 
 int64_t CWallet::GetDebit(const CTxIn &txin, const isminefilter& filter) const
@@ -1045,12 +1037,7 @@
 
 }
 
-<<<<<<< HEAD
 void CWalletTx::GetAccountAmounts(const string& strAccount, int64_t& nReceived, int64_t& nSent, int64_t& nFee, const isminefilter& filter) const
-=======
-void CWalletTx::GetAccountAmounts(const string& strAccount, int64_t& nReceived,
-                                  int64_t& nSent, int64_t& nFee, const isminefilter& filter) const
->>>>>>> 96193c15
 {
     LOCK(pwallet->cs_wallet);
     nReceived = nSent = nFee = 0;
@@ -1433,8 +1420,6 @@
                 nTotal += pcoin->GetAvailableWatchOnlyCredit();
         }
     }
-
-<<<<<<< HEAD
     return nTotal;
 }
 
@@ -1477,10 +1462,6 @@
     bool useIX, 
     int nWatchonlyConfig,
     bool includeLocked) const
-=======
-// populate vCoins with vector of available COutputs.
-void CWallet::AvailableCoins(vector<COutput>& vCoins, bool fOnlyConfirmed, const CCoinControl *coinControl, AvailableCoinsType coin_type, bool useIX, bool includeLocked) const
->>>>>>> 96193c15
 {
     vCoins.clear();
 
