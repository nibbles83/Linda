--- conflicted
+++ resolved
@@ -682,211 +682,6 @@
 // Context-independent validity checks
 bool CheckBlock(const CBlock& block, CValidationState& state, bool fCheckPOW = true, bool fCheckMerkleRoot = true, bool fCheckSig=true);
 
-<<<<<<< HEAD
-=======
-    uint256 GetPoWHash() const
-    {
-        return scrypt_blockhash(CVOIDBEGIN(nVersion));
-    }
-
-    int64_t GetBlockTime() const
-    {
-        return (int64_t)nTime;
-    }
-
-    void UpdateTime(const CBlockIndex* pindexPrev)
-    {
-        nTime = max(GetBlockTime(), GetAdjustedTime());
-    }
-};
-
-class CBlock : public CBlockHeader
-{
-public:
-    // network and disk
-    std::vector<CTransaction> vtx;
-    // ppcoin: block signature - signed by coin base txout[0]'s owner
-    std::vector<unsigned char> vchBlockSig;
-    // memory only
-    mutable std::vector<uint256> vMerkleTree;
-    CBlock()
-    {
-        SetNull();
-    }
-    CBlock(const CBlockHeader &header)
-    {
-        SetNull();
-        *((CBlockHeader*)this) = header;
-    }
-    IMPLEMENT_SERIALIZE
-    (
-        READWRITE(*(CBlockHeader*)this);        
-        READWRITE(vtx);
-        READWRITE(vchBlockSig);
-    )
-    void SetNull()
-    {
-        CBlockHeader::SetNull();
-        vtx.clear();
-        vchBlockSig.clear();
-        vMerkleTree.clear();
-    }
-    CBlockHeader GetBlockHeader() const
-    {
-        CBlockHeader block;
-        block.nVersion       = nVersion;
-        block.hashPrevBlock  = hashPrevBlock;
-        block.hashMerkleRoot = hashMerkleRoot;
-        block.nTime          = nTime;
-        block.nBits          = nBits;
-        block.nNonce         = nNonce;
-        return block;
-    }
-
-    // entropy bit for stake modifier if chosen by modifier
-    unsigned int GetStakeEntropyBit() const
-    {
-        // Take last bit of block hash as entropy bit
-        unsigned int nEntropyBit = ((GetHash().Get64()) & 1llu);
-        LogPrint("stakemodifier", "GetStakeEntropyBit: hashBlock=%s nEntropyBit=%u\n", GetHash().ToString(), nEntropyBit);
-        return nEntropyBit;
-    }
-
-    // ppcoin: two types of block: proof-of-work or proof-of-stake
-    bool IsProofOfStake() const
-    {
-        return (vtx.size() > 1 && vtx[1].IsCoinStake());
-    }
-
-    bool HasMasternodePayment() const
-    {
-        return (
-            IsProofOfStake() && 
-            (vtx[1].vout.size() == 4 || (vtx[1].vout.size() == 3 && vtx[1].vout[1].scriptPubKey != vtx[1].vout[2].scriptPubKey))
-        );
-    }
-
-    bool IsProofOfWork() const
-    {
-        return !IsProofOfStake();
-    }
-
-    std::pair<COutPoint, unsigned int> GetProofOfStake() const
-    {
-        return IsProofOfStake()? std::make_pair(vtx[1].vin[0].prevout, vtx[1].nTime) : std::make_pair(COutPoint(), (unsigned int)0);
-    }
-
-    // ppcoin: get max transaction timestamp
-    int64_t GetMaxTransactionTime() const
-    {
-        int64_t maxTransactionTime = 0;
-        BOOST_FOREACH(const CTransaction& tx, vtx)
-            maxTransactionTime = std::max(maxTransactionTime, (int64_t)tx.nTime);
-        return maxTransactionTime;
-    }
-
-    uint256 BuildMerkleTree() const
-    {
-        vMerkleTree.clear();
-        BOOST_FOREACH(const CTransaction& tx, vtx)
-            vMerkleTree.push_back(tx.GetHash());
-        int j = 0;
-        for (int nSize = vtx.size(); nSize > 1; nSize = (nSize + 1) / 2)
-        {
-            for (int i = 0; i < nSize; i += 2)
-            {
-                int i2 = std::min(i+1, nSize-1);
-                vMerkleTree.push_back(Hash(BEGIN(vMerkleTree[j+i]),  END(vMerkleTree[j+i]),
-                                           BEGIN(vMerkleTree[j+i2]), END(vMerkleTree[j+i2])));
-            }
-            j += nSize;
-        }
-        return (vMerkleTree.empty() ? 0 : vMerkleTree.back());
-    }
-
-    const uint256 &GetTxHash(unsigned int nIndex) const {
-        assert(vMerkleTree.size() > 0); // BuildMerkleTree must have been called first
-        assert(nIndex < vtx.size());
-        return vMerkleTree[nIndex];
-    }
-
-    std::vector<uint256> GetMerkleBranch(int nIndex) const
-    {
-        if (vMerkleTree.empty())
-            BuildMerkleTree();
-        std::vector<uint256> vMerkleBranch;
-        int j = 0;
-        for (int nSize = vtx.size(); nSize > 1; nSize = (nSize + 1) / 2)
-        {
-            int i = std::min(nIndex^1, nSize-1);
-            vMerkleBranch.push_back(vMerkleTree[j+i]);
-            nIndex >>= 1;
-            j += nSize;
-        }
-        return vMerkleBranch;
-    }
-
-    static uint256 CheckMerkleBranch(uint256 hash, const std::vector<uint256>& vMerkleBranch, int nIndex)
-    {
-        if (nIndex == -1)
-            return 0;
-        BOOST_FOREACH(const uint256& otherside, vMerkleBranch)
-        {
-            if (nIndex & 1)
-                hash = Hash(BEGIN(otherside), END(otherside), BEGIN(hash), END(hash));
-            else
-                hash = Hash(BEGIN(hash), END(hash), BEGIN(otherside), END(otherside));
-            nIndex >>= 1;
-        }
-        return hash;
-    }
-        
-    std::string ToString() const
-    {
-        std::stringstream s;
-        s << strprintf("CBlock(hash=%s, ver=%d, hashPrevBlock=%s, hashMerkleRoot=%s, nTime=%u, nBits=%08x, nNonce=%u, vtx=%u, vchBlockSig=%s)\n",
-            GetHash().ToString(),
-            nVersion,
-            hashPrevBlock.ToString(),
-            hashMerkleRoot.ToString(),
-            nTime, nBits, nNonce,
-            vtx.size(),
-            HexStr(vchBlockSig.begin(), vchBlockSig.end()));
-        for (unsigned int i = 0; i < vtx.size(); i++)
-        {
-            s << "  " << vtx[i].ToString() << "\n";
-        }
-        s << "  vMerkleTree: ";
-        for (unsigned int i = 0; i < vMerkleTree.size(); i++)
-            s << " " << vMerkleTree[i].ToString();
-        s << "\n";
-        return s.str();
-    }
-
-};
-
-/** Functions for disk access for blocks */
-bool WriteBlockToDisk(CBlock& block, CDiskBlockPos& pos);
-bool ReadBlockFromDisk(CBlock& block, const CDiskBlockPos& pos);
-bool ReadBlockFromDisk(CBlock& block, const CBlockIndex* pindex);
-
-/** Functions for validating blocks and updating the block tree */
- /** Undo the effects of this block (with given index) on the UTXO set represented by coins.
- *  In case pfClean is provided, operation will try to be tolerant about errors, and *pfClean
- *  will be true if no problems were found. Otherwise, the return value will be false in case
- *  of problems. Note that in any case, coins may be modified. */
-bool DisconnectBlock(CBlock& block, CValidationState& state, CBlockIndex* pindex, CCoinsViewCache& coins, bool* pfClean = NULL);
-
-// Apply the effects of this block (with given index) on the UTXO set represented by coins
-bool ConnectBlock(CBlock& block, CValidationState& state, CBlockIndex* pindex, CCoinsViewCache& coins, bool fJustCheck = false);
-
-// Add this block to the block index, and if necessary, switch the active block chain to this
-bool AddToBlockIndex(CBlock& block, CValidationState& state, const CDiskBlockPos& pos, const uint256& hashProof);
-
-// Context-independent validity checks
-bool CheckBlock(const CBlock& block, CValidationState& state, bool fCheckPOW = true, bool fCheckMerkleRoot = true, bool fCheckSig=true);
-
->>>>>>> e59b1fdd
 // Store block on disk
 // if dbp is provided, the file is known to already reside on disk
 bool AcceptBlock(CBlock& block, CValidationState &state, CDiskBlockPos *dbp = NULL);
@@ -1392,78 +1187,6 @@
 };
 
 
-<<<<<<< HEAD
-=======
-
-
-
-/** Describes a place in the block chain to another node such that if the
- * other node doesn't have the same branch, it can find a recent common trunk.
- * The further back it is, the further before the fork it may be.
- */
-class CBlockLocator
-{
-protected:
-    std::vector<uint256> vHave;
-public:
-
-    CBlockLocator()
-    {
-    }
-
-    explicit CBlockLocator(const CBlockIndex* pindex)
-    {
-        Set(pindex);
-    }
-
-    explicit CBlockLocator(uint256 hashBlock);
-
-    CBlockLocator(const std::vector<uint256>& vHaveIn)
-    {
-        vHave = vHaveIn;
-    }
-
-    IMPLEMENT_SERIALIZE
-    (
-        if (!(nType & SER_GETHASH))
-            READWRITE(nVersion);
-        READWRITE(vHave);
-    )
-
-    void SetNull()
-    {
-        vHave.clear();
-    }
-
-    bool IsNull()
-    {
-        return vHave.empty();
-    }
-
-    /** Given a block initialises the locator to that point in the chain. */
-    void Set(const CBlockIndex* pindex);
-    /** Returns the distance in blocks this locator is from our chain head. */
-    int GetDistanceBack();
-    /** Returns the first best-chain block the locator contains. */
-    CBlockIndex* GetBlockIndex();
-    /** Returns the hash of the first best chain block the locator contains. */
-    uint256 GetBlockHash();
-    /** Returns the height of the first best chain block the locator has. */
-    int GetHeight();
-
-};
-
-
-
-
-
-
-
-
-
-
-
->>>>>>> e59b1fdd
 class CWalletInterface {
 protected:
     virtual void SyncTransaction(const uint256 &hash, const CTransaction &tx, const CBlock *pblock, bool fConnect) =0;
@@ -1662,15 +1385,13 @@
     }
     /** Set/initialize a chain with a given tip. Returns the forking point. */
     CBlockIndex *SetTip(CBlockIndex *pindex);
-<<<<<<< HEAD
 
     /** Return a CBlockLocator that refers to a block in this chain (by default the tip). */
     CBlockLocator GetLocator(const CBlockIndex *pindex = NULL) const;
 
     /** Find the last common block between this chain and a locator. */
     CBlockIndex *FindFork(const CBlockLocator &locator) const;
-=======
->>>>>>> e59b1fdd
+
 };
 
 /** The currently-connected chain of blocks. */
