--- conflicted
+++ resolved
@@ -24,13 +24,12 @@
 - Added checkpoint at POW end block to ignore V2 forks.
 - RPC Server "Warm-Up" Mode. The RPC server is started earlier now and will return immediate error with code -28 to all calls until all initialisations are done.
 - Adjust block limits when selecting masternode to distribute rewards evenly, daily.
-<<<<<<< HEAD
-=======
 - Infrequently resend failed wallet transactions to avoid stuck transactions.
 - Updated peer stalling to address the many orphans problem and help prevent stuck block downloads
 - Added wallet encryption status to rpc method getinfo
 - Added `listaddressbook` `addressbookadd` `addressbookremove` RPC commands to manage wallet sending addresses through the RPC
->>>>>>> 1f801586
+- Update to autotools build system
+
 
 #### New settings (command-line or Linda.conf file)
 - dbcache : controls LevelDB memory usage
