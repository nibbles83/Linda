--- conflicted
+++ resolved
@@ -134,12 +134,7 @@
 - Fix RPC related shutdown hangs and leaks
 - Always show syncnode in `getpeerinfo`
 - `sendrawtransaction`: report the reject code and reason, and make it possible to re-send transactions that are already in the mempool
-<<<<<<< HEAD
-- `getmininginfo` show right genproclimit
 - Avoid a segfault on getblock if it can't read a block from disk
-=======
-- Avoid a segfault on getblock if it can’t read a block from disk
->>>>>>> b3aec386
 - Add paranoid return value checks in base58
 
 #### Startup commands
