---
<<<<<<< HEAD
name: "metrix-win-3.3"
=======
name: "Metrix-win-3.3"
>>>>>>> 5999f853
enable_cache: true
suites:
- "xenial"
architectures:
- "amd64"
packages:
- "curl"
- "ca-certificates"
- "g++-multilib"
- "gcc-multilib"
- "g++-mingw-w64-x86-64"
- "g++-mingw-w64-i686"
- "git"
- "pkg-config"
- "autoconf"
- "libtool"
- "automake"
- "faketime"
- "bsdmainutils"
- "binutils-gold"
reference_datetime: "2013-06-01 00:00:00"
remotes:
- "url": "https://github.com/TheLindaProjectInc/metrix.git"
  "dir": "metrix"
files: []
script: |
  WRAP_DIR=$HOME/wrapped
  HOSTS="i686-w64-mingw32 x86_64-w64-mingw32"
  CONFIGFLAGS="--with-incompatible-bdb BDB_LIBS='-ldb_cxx-5.0' --with-miniupnpc CPPFLAGS='-DSTATICLIB -DMINIUPNP_STATICLIB' LDFLAGS='-static-libgcc -static-libstdc++'"
  FAKETIME_HOST_PROGS=""
  FAKETIME_PROGS="date ar ranlib nm strip"

  export QT_RCC_TEST=1
  export GZIP="-9n"
  export TAR_OPTIONS="--mtime="$REFERENCE_DATE\\\ $REFERENCE_TIME""
  export TZ="UTC"
  export BUILD_DIR=`pwd`
  mkdir -p ${WRAP_DIR}
  if test -n "$GBUILD_CACHE_ENABLED"; then
    export SOURCES_PATH=${GBUILD_COMMON_CACHE}
    export BASE_CACHE=${GBUILD_PACKAGE_CACHE}
    mkdir -p ${BASE_CACHE} ${SOURCES_PATH}
  fi

  # Create global faketime wrappers
  for prog in ${FAKETIME_PROGS}; do
    echo '#!/bin/bash' > ${WRAP_DIR}/${prog}
    echo "REAL=\`which -a ${prog} | grep -v ${WRAP_DIR}/${prog} | head -1\`" >> ${WRAP_DIR}/${prog}
    echo 'export LD_PRELOAD=/usr/lib/faketime/libfaketime.so.1' >> ${WRAP_DIR}/${prog}
    echo "export FAKETIME=\"${REFERENCE_DATETIME}\"" >> ${WRAP_DIR}/${prog}
    echo "\$REAL \$@" >> $WRAP_DIR/${prog}
    chmod +x ${WRAP_DIR}/${prog}
  done

  # Create per-host faketime wrappers
  for i in $HOSTS; do
    for prog in ${FAKETIME_HOST_PROGS}; do
        echo '#!/bin/bash' > ${WRAP_DIR}/${i}-${prog}
        echo "REAL=\`which -a ${i}-${prog} | grep -v ${WRAP_DIR}/${i}-${prog} | head -1\`" >> ${WRAP_DIR}/${i}-${prog}
        echo 'export LD_PRELOAD=/usr/lib/faketime/libfaketime.so.1' >> ${WRAP_DIR}/${i}-${prog}
        echo "export FAKETIME=\"${REFERENCE_DATETIME}\"" >> ${WRAP_DIR}/${i}-${prog}
        echo "\$REAL \$@" >> $WRAP_DIR/${i}-${prog}
        chmod +x ${WRAP_DIR}/${i}-${prog}
    done
  done
  export PATH=${WRAP_DIR}:${PATH}

  cd metrix
  BASEPREFIX=`pwd`/depends
  MAKEOPTS="NO_QT=1"
  # Build dependencies for each host
  for i in $HOSTS; do
    make ${MAKEOPTS} -C ${BASEPREFIX} HOST="${i}"
  done

  # Create the release tarball using (arbitrarily) the first host
  ./autogen.sh
  ./configure --prefix=${BASEPREFIX}/`echo "${HOSTS}"| awk '{print $1;}'` ${CONFIGFLAGS}
  make dist
  SOURCEDIST=`echo metrix-*.tar.gz`
  DISTNAME=`echo ${SOURCEDIST} | sed 's/.tar.*//'`
  # Correct tar file order
  mkdir -p temp
  pushd temp
  tar xf ../$SOURCEDIST
  find metrix-* | sort | tar --no-recursion --mode='u+rw,go+r-w,a+X' --owner=0 --group=0 -c -T - | gzip -9n > ../$SOURCEDIST
  popd

  ORIGPATH="$PATH"
  # Extract the release tarball into a dir for each host and build
  for i in ${HOSTS}; do
    export PATH=${BASEPREFIX}/${i}/native/bin:${ORIGPATH}
    mkdir -p distsrc-${i}
    cd distsrc-${i}
    INSTALLPATH=`pwd`/installed/${DISTNAME}
    mkdir -p ${INSTALLPATH}
    tar --strip-components=1 -xf ../$SOURCEDIST

    ./configure --prefix=${BASEPREFIX}/${i} --bindir=${INSTALLPATH}/bin --includedir=${INSTALLPATH}/include --libdir=${INSTALLPATH}/lib --disable-ccache ${CONFIGFLAGS}
    make
    make install-strip
    cd installed
    find . -name "lib*.la" -delete
    find . -name "lib*.a" -delete
    rm -rf ${DISTNAME}/lib/pkgconfig
    find ${DISTNAME} | sort | tar --no-recursion --mode='u+rw,go+r-w,a+X' --owner=0 --group=0 -c -T - | gzip -9n > ${OUTDIR}/${DISTNAME}-${i}.tar.gz
    cd ../../
  done
  mkdir -p $OUTDIR/src
  mv $SOURCEDIST $OUTDIR/src
  mv ${OUTDIR}/${DISTNAME}-x86_64-*.tar.gz ${OUTDIR}/${DISTNAME}-win64.tar.gz
  mv ${OUTDIR}/${DISTNAME}-i686-*.tar.gz ${OUTDIR}/${DISTNAME}-win32.tar.gz<|MERGE_RESOLUTION|>--- conflicted
+++ resolved
@@ -1,9 +1,5 @@
 ---
-<<<<<<< HEAD
-name: "metrix-win-3.3"
-=======
-name: "Metrix-win-3.3"
->>>>>>> 5999f853
+name: "metrix-win-3.4"
 enable_cache: true
 suites:
 - "xenial"
