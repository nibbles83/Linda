--- conflicted
+++ resolved
@@ -59,10 +59,6 @@
 
 •	Chris Bowe - Director of Web-wallet & Pool
 
-<<<<<<< HEAD
-
-=======
->>>>>>> d168baae
 #### Developers
 
 •	David Grunge - Lead Developer 
